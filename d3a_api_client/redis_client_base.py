--- conflicted
+++ resolved
@@ -8,15 +8,7 @@
 
 from d3a_api_client import APIClientInterface
 from d3a_api_client.constants import MAX_WORKER_THREADS
-<<<<<<< HEAD
 from d3a_api_client.utils import execute_function_util
-=======
-
-from d3a_api_client.utils import log_bid_offer_confirmation, log_market_progression, \
-    execute_function_util, log_trade_info, log_deleted_bid_offer_confirmation
-
-from d3a_api_client.enums import Commands
->>>>>>> 65df230e
 
 
 class RedisAPIException(Exception):
@@ -112,155 +104,6 @@
                     f'request on the background and will notify you as soon as the unregistration '
                     f'has been completed.')
 
-<<<<<<< HEAD
-=======
-    @property
-    def _channel_prefix(self):
-        return f"{self.area_id}/{self.client_id}"
-
-    @property
-    def _command_topics(self):
-        return {
-            Commands.OFFER: f'{self._channel_prefix}/offer',
-            Commands.UPDATE_OFFER: f'{self._channel_prefix}/update_offer',
-            Commands.BID: f'{self._channel_prefix}/bid',
-            Commands.UPDATE_BID: f'{self._channel_prefix}/update_bid',
-            Commands.DELETE_OFFER: f'{self._channel_prefix}/delete_offer',
-            Commands.DELETE_BID: f'{self._channel_prefix}/delete_bid',
-            Commands.LIST_OFFERS: f'{self._channel_prefix}/list_offers',
-            Commands.LIST_BIDS: f'{self._channel_prefix}/list_bids',
-            Commands.DEVICE_INFO: f'{self._channel_prefix}/device_info'
-        }
-
-    @property
-    def _response_topics(self):
-        response_prefix = self._channel_prefix + "/response"
-        return {
-            Commands.OFFER: f'{response_prefix}/offer',
-            Commands.UPDATE_OFFER: f'{response_prefix}/update_offer',
-            Commands.BID: f'{response_prefix}/bid',
-            Commands.UPDATE_BID: f'{response_prefix}/update_bid',
-            Commands.DELETE_OFFER: f'{response_prefix}/delete_offer',
-            Commands.DELETE_BID: f'{response_prefix}/delete_bid',
-            Commands.LIST_OFFERS: f'{response_prefix}/list_offers',
-            Commands.LIST_BIDS: f'{response_prefix}/list_bids',
-            Commands.DEVICE_INFO: f'{response_prefix}/device_info',
-        }
-
-    def _wait_and_consume_command_response(self, command_type, transaction_id):
-        def check_if_command_response_received():
-            return any(command == command_type and
-                       "transaction_id" in data and data["transaction_id"] == transaction_id
-                       for command, data in self._blocking_command_responses.items())
-
-        logging.debug(f"Command {command_type} waiting for response...")
-        wait_until_timeout_blocking(check_if_command_response_received, timeout=120)
-        command_output = self._blocking_command_responses.pop(command_type)
-        logging.debug(f"Command {command_type} got response {command_output}")
-        return command_output
-
-    def _generate_command_response_callback(self, command_type):
-        def _command_received(msg):
-            try:
-                message = json.loads(msg["data"])
-            except Exception as e:
-                logging.error(f"Received incorrect response on command {command_type}. "
-                              f"Response {msg}. Error {e}.")
-                return
-            logging.debug(f"Command {command_type} received response: {message}")
-            if 'error' in message:
-                logging.error(f"Error when receiving {command_type} command response."
-                              f"Error output: {message}")
-                return
-            else:
-                self._blocking_command_responses[command_type] = message
-
-        return _command_received
-
-    def _publish_and_wait(self, command_type, data):
-        data.update({"transaction_id": str(uuid.uuid4())})
-        self.redis_db.publish(self._command_topics[command_type], json.dumps(data))
-        return self._wait_and_consume_command_response(command_type, data["transaction_id"])
-
-    @registered_connection
-    def offer_energy(self, energy: float, price: float, replace_existing: bool = True):
-        logging.debug(f"Client tries to place an offer for {energy} kWh at {price} cents.")
-
-        response = self._publish_and_wait(
-            Commands.OFFER,
-            {'energy': energy, 'price': price, 'replace_existing': replace_existing})
-        log_bid_offer_confirmation(response)
-
-        return response
-
-    @registered_connection
-    def offer_energy_rate(self, energy: float, rate: float, replace_existing: bool = True):
-        logging.debug(f"Client tries to place an offer for {energy} kWh at {rate} cents/kWh.")
-
-        response = self._publish_and_wait(
-            Commands.OFFER,
-            {'energy': energy, 'price': rate * energy, 'replace_existing': replace_existing})
-        log_bid_offer_confirmation(response)
-
-        return response
-
-    def bid_energy(self, energy: float, price: float, replace_existing: bool = True):
-        logging.debug(f"{self.area_id}Client tries to place a bid for {energy} kWh at {price} cents.")
-
-        response = self._publish_and_wait(
-            Commands.BID,
-            {'energy': energy, 'price': price, 'replace_existing': replace_existing})
-        log_bid_offer_confirmation(response)
-
-        return response
-
-    @registered_connection
-    def bid_energy_rate(self, energy: float, rate: float, replace_existing: bool = True):
-        logging.debug(f"Client tries to place a bid for {energy} kWh at {rate} cents/kWh.")
-
-        response = self._publish_and_wait(
-            Commands.BID,
-            {'energy': energy, 'price': rate * energy, 'replace_existing': replace_existing})
-        log_bid_offer_confirmation(response)
-
-        return response
-
-    @registered_connection
-    def delete_offer(self, offer_id=None):
-        if offer_id is None:
-            logging.debug(f"Client tries to delete all offers.")
-        else:
-            logging.debug(f"Client tries to delete offer {offer_id}.")
-        response = self._publish_and_wait(Commands.DELETE_OFFER, {"offer": offer_id})
-        log_deleted_bid_offer_confirmation(response, "offer", offer_id)
-        return response
-
-    @registered_connection
-    def delete_bid(self, bid_id=None):
-        if bid_id is None:
-            logging.debug(f"Client tries to delete all bids.")
-        else:
-            logging.debug(f"Client tries to delete bid {bid_id}.")
-        response = self._publish_and_wait(Commands.DELETE_BID, {"bid": bid_id})
-        log_deleted_bid_offer_confirmation(response, "bid", bid_id)
-        return response
-
-    @registered_connection
-    def list_offers(self):
-        logging.debug(f"Client tries to read its posted offers.")
-        return self._publish_and_wait(Commands.LIST_OFFERS, {})
-
-    @registered_connection
-    def list_bids(self):
-        logging.debug(f"Client tries to read its posted bids.")
-        return self._publish_and_wait(Commands.LIST_BIDS, {})
-
-    @registered_connection
-    def device_info(self):
-        logging.debug(f"Client tries to read the device information.")
-        return self._publish_and_wait(Commands.DEVICE_INFO, {})
-
->>>>>>> 65df230e
     def _on_register(self, msg):
         message = json.loads(msg["data"])
         self._check_buffer_message_matching_command_and_id(message)
@@ -284,9 +127,8 @@
 
     def _on_event_or_response(self, msg):
         message = json.loads(msg["data"])
-<<<<<<< HEAD
-        function = lambda: self.on_event_or_response(message)
-        self.executor.submit(execute_function_util, function=function,
+        self.executor.submit(execute_function_util,
+                             function=lambda: self.on_event_or_response(message),
                              function_name="on_event_or_response")
 
     def select_aggregator(self, aggregator_uuid, is_blocking=True):
@@ -312,35 +154,6 @@
                 return transaction_id
             except AssertionError:
                 raise RedisAPIException(f'API has timed out.')
-=======
-        self.executor.submit(execute_function_util, function=lambda: self.on_market_cycle(message),
-                             function_name="on_market_cycle")
-
-    def _on_event_or_response(self, log_msg):
-        message = json.loads(log_msg["data"])
-        log_msg = copy(message)
-        log_msg.pop("grid_tree", None)
-        logging.info(f"A new message was received. Message information: {log_msg}")
-        log_market_progression(message)
-        self.executor.submit(execute_function_util, function=lambda: self.on_event_or_response(message),
-                             function_name="on_event_or_response")
-
-    def _on_tick(self, msg):
-        message = json.loads(msg["data"])
-        self.executor.submit(execute_function_util, function=lambda: self.on_tick(message),
-                             function_name="on_tick")
-
-    def _on_trade(self, msg):
-        message = json.loads(msg["data"])
-        log_trade_info(message)
-        self.executor.submit(execute_function_util, function=lambda: self.on_trade(message),
-                             function_name="on_trade")
-
-    def _on_finish(self, msg):
-        message = json.loads(msg["data"])
-        self.executor.submit(execute_function_util, function=lambda: self.on_finish(message),
-                             function_name="on_finish")
->>>>>>> 65df230e
 
     def unselect_aggregator(self, aggregator_uuid):
         raise NotImplementedError("unselect_aggregator hasn't been implemented yet.")
