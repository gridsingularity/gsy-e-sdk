--- conflicted
+++ resolved
@@ -300,9 +300,6 @@
 
     def on_finish(self, finish_info):
         pass
-<<<<<<< HEAD
-=======
 
     def on_event_or_response(self, message):
         pass
->>>>>>> ab5278dd
