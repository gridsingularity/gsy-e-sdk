--- conflicted
+++ resolved
@@ -6,15 +6,12 @@
 import logging
 import uuid
 from functools import wraps
-from tabulate import tabulate
+
 from d3a_interface.utils import key_in_dict_and_not_none, get_area_name_uuid_mapping,RepeatingTimer
 from d3a_interface.constants_limits import JWT_TOKEN_EXPIRY_IN_SECS
-<<<<<<< HEAD
-
-logger = logging.getLogger()
-=======
 from d3a_api_client.constants import DEFAULT_DOMAIN_NAME, DEFAULT_WEBSOCKET_DOMAIN
->>>>>>> f6c361dd
+
+from tabulate import tabulate
 
 
 class AreaNotFoundException(Exception):
@@ -181,24 +178,6 @@
             return return_value
         return wrapped
     return decorator
-
-
-def log_bid_response(func):
-    @wraps(func)
-    def wrapped(self, *args, **kwargs):
-        response_value = func(self, *args, **kwargs)
-        if 'error' in response_value:
-            logger.error(response_value['error'])
-            return response_value
-
-        command_info = json.loads(response_value['bid'])
-        logger.info((
-            f"{command_info.get('buyer_origin')} BID "
-            f"{round(command_info.get('energy'), 4)} kWh "
-            f"at {round(command_info.get('price') / command_info.get('energy'), 2)}/kWh"))
-
-        return response_value
-    return wrapped
 
 
 def list_running_canary_networks_and_devices_with_live_data(domain_name):
