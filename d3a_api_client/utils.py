--- conflicted
+++ resolved
@@ -9,19 +9,14 @@
 
 from tabulate import tabulate
 from sgqlc.endpoint.http import HTTPEndpoint
-<<<<<<< HEAD
-=======
-
->>>>>>> e19d0daa
+
 from d3a_interface.constants_limits import JWT_TOKEN_EXPIRY_IN_SECS
 from d3a_interface.api_simulation_config.validators import validate_api_simulation_config
-from d3a_api_client.constants import DEFAULT_DOMAIN_NAME, DEFAULT_WEBSOCKET_DOMAIN, \
-    CUSTOMER_WEBSOCKET_DOMAIN_NAME
 from d3a_interface.utils import get_area_name_uuid_mapping, key_in_dict_and_not_none, \
     RepeatingTimer
 
 from d3a_api_client.constants import DEFAULT_DOMAIN_NAME, DEFAULT_WEBSOCKET_DOMAIN, \
-    API_CLIENT_SIMULATION_ID
+    API_CLIENT_SIMULATION_ID, CUSTOMER_WEBSOCKET_DOMAIN_NAME
 
 DOMAIN_NAME_FROM_ENV = os.environ.get("API_CLIENT_DOMAIN_NAME", DEFAULT_DOMAIN_NAME)
 WEBSOCKET_DOMAIN_NAME_FROM_ENV = os.environ.get("API_CLIENT_WEBSOCKET_DOMAIN_NAME",
@@ -291,7 +286,6 @@
         logging.error(f"Logging bid/offer info failed.{e}")
 
 
-<<<<<<< HEAD
 def flatten_info_dict(indict: dict) -> dict:
     """
     wrapper for _flatten_info_dict
@@ -346,7 +340,8 @@
 def get_slot_completion_percentage_int_from_message(message):
     if "slot_completion" in message:
         return int(message["slot_completion"].split("%")[0])
-=======
+
+
 def get_simulation_config(simulation_id=None, domain_name=None, websockets_domain_name=None):
     if os.environ.get('SIMULATION_CONFIG_FILE_PATH'):
         with open(os.environ['SIMULATION_CONFIG_FILE_PATH']) as json_file:
@@ -366,4 +361,3 @@
         websockets_domain_name = WEBSOCKET_DOMAIN_NAME_FROM_ENV \
             if websockets_domain_name is None else websockets_domain_name
     return simulation_id, domain_name, websockets_domain_name
->>>>>>> e19d0daa
