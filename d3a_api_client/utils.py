--- conflicted
+++ resolved
@@ -220,15 +220,9 @@
             energy = data_dict.get("energy")
             price = data_dict.get("price")
             rate = price / energy
-<<<<<<< HEAD
             trader = data_dict.get("seller" if event == "offer" else "buyer")
             logging.info(f"{trader} {'OFFERED' if event == 'offer' else 'BID'} "
-                         f"{round(energy, 2)} kWh at {rate} cts/kWh")
-=======
-            trader = data_dict.get("seller" if event in ["offer", "update_offer"] else "buyer")
-            logging.info(f"{trader} {'OFFERED' if event in ['offer', 'update_offer'] else 'BID'} "
                          f"{round(energy, 3)} kWh at {rate} cts/kWh")
->>>>>>> 0142f14c
     except Exception as e:
         logging.exception("Logging bid/offer info failed.%s", str(e))
 
