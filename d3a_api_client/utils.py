--- conflicted
+++ resolved
@@ -224,7 +224,6 @@
             f"{function_name} raised exception: {str(e)}. \n Traceback: {str(traceback.format_exc())}")
 
 
-<<<<<<< HEAD
 def log_market_progression(message):
     try:
         event = message.get("event", None)
@@ -243,9 +242,8 @@
         logger.info(f"\n\n{tabulate([table_data, ], headers=headers, tablefmt='fancy_grid')}\n\n")
     except Exception as e:
         logging.warning(f"Error while logging market progression {e}")
-=======
+
 domain_name_from_env = os.environ.get("API_CLIENT_DOMAIN_NAME", DEFAULT_DOMAIN_NAME)
 
 
 websocket_domain_name_from_env = os.environ.get("API_CLIENT_WEBSOCKET_DOMAIN_NAME", DEFAULT_WEBSOCKET_DOMAIN)
->>>>>>> 7ab2c932
