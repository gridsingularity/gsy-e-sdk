import logging

from tabulate import tabulate
from d3a_api_client.enums import Commands, command_enum_to_command_name


class ClientCommandBuffer:

    def __init__(self, ):
        self._commands_buffer = []

    @property
    def buffer_length(self):
        return len(self._commands_buffer)

    def offer_energy(
            self, area_uuid: str, energy: float, price: float, replace_existing: bool = True):

<<<<<<< HEAD
        return self._add_to_buffer(
            area_uuid,
            Commands.OFFER,
            {'energy': energy, 'price': price, 'replace_existing': replace_existing})
=======
    def offer_energy_rate(self, area_uuid, energy, rate):
        return self._add_to_buffer(area_uuid, Commands.OFFER, {"energy": energy, "price": rate * energy})

    def update_offer(self, area_uuid, energy, price):
        return self._add_to_buffer(area_uuid, "update_offer", {"energy": energy, "price": price})
>>>>>>> f74237be

    def offer_energy_rate(
            self, area_uuid: str, energy: float, rate: float, replace_existing: bool = True):

<<<<<<< HEAD
        return self._add_to_buffer(
            area_uuid,
            Commands.OFFER,
            {'energy': energy, 'price': rate, 'replace_existing': replace_existing})

    def bid_energy(
            self, area_uuid: str, energy: float, price: float, replace_existing: bool = True):

        return self._add_to_buffer(
            area_uuid,
            Commands.BID,
            {'energy': energy, 'price': price, 'replace_existing': replace_existing})

    def bid_energy_rate(
            self, area_uuid: str, energy: float, rate: float, replace_existing: bool = True):

        return self._add_to_buffer(
            area_uuid,
            Commands.BID,
            {'energy': energy, 'price': rate, 'replace_existing': replace_existing})
=======
    def bid_energy_rate(self, area_uuid, energy, rate):
        return self._add_to_buffer(area_uuid, Commands.BID, {"energy": energy, "rate": rate * energy})

    def update_bid(self, area_uuid, energy, price):
        return self._add_to_buffer(area_uuid, "update_bid", {"energy": energy, "price": price})
>>>>>>> f74237be

    def delete_offer(self, area_uuid, offer_id):
        return self._add_to_buffer(area_uuid, Commands.DELETE_OFFER, {"offer_id": offer_id})

    def delete_bid(self, area_uuid, bid_id):
        return self._add_to_buffer(area_uuid, Commands.DELETE_BID, {"bid_id": bid_id})

    def list_offers(self, area_uuid):
        return self._add_to_buffer(area_uuid, Commands.LIST_OFFERS, {})

    def list_bids(self, area_uuid):
        return self._add_to_buffer(area_uuid, Commands.LIST_BIDS, {})

    def device_info(self, area_uuid):
        return self._add_to_buffer(area_uuid, Commands.DEVICE_INFO, {})

    def last_market_stats(self, area_uuid):
        return self._add_to_buffer(area_uuid, "market_stats", {})

    def last_market_dso_stats(self, area_uuid):
        return self._add_to_buffer(area_uuid, "dso_market_stats", {})

    def change_grid_fees_percent(self, area_uuid, fee_percent):
        return self._add_to_buffer(area_uuid, "grid_fees", {"fee_percent": fee_percent})

    def grid_fees(self, area_uuid, fee_cents_kwh):
        return self._add_to_buffer(area_uuid, "grid_fees", {"fee_const": fee_cents_kwh})

    def _add_to_buffer(self, area_uuid, action, args):
        if area_uuid and action:
            self._commands_buffer.append(
                {area_uuid: {"type": command_enum_to_command_name(action)
                if type(action) == Commands else action, **args}})
            logging.debug("Added Command to buffer, updated buffer: ")
            self.log_all_commands()
        return self

    def clear(self):
        self._commands_buffer.clear()

    def log_all_commands(self):
        table_headers = ["Area UUID", "Command Type", "Arguments"]
        table_data = []
        for command_dict in self._commands_buffer:
            area_uuid = list(command_dict.keys())[0]
            command_type = command_dict[area_uuid]["type"]
            command_args = str(command_dict[area_uuid])
            table_data.append([area_uuid, command_type, command_args])
        logging.debug(f"\n\n{tabulate(table_data, headers=table_headers, tablefmt='fancy_grid')}\n\n")

    def execute_batch(self):
        batch_command_dict = {}
        for command_dict in self._commands_buffer:
            area_uuid = list(command_dict.keys())[0]
            if area_uuid not in batch_command_dict.keys():
                batch_command_dict[area_uuid] = []
            batch_command_dict[area_uuid].append(command_dict[area_uuid])
        return batch_command_dict<|MERGE_RESOLUTION|>--- conflicted
+++ resolved
@@ -16,27 +16,21 @@
     def offer_energy(
             self, area_uuid: str, energy: float, price: float, replace_existing: bool = True):
 
-<<<<<<< HEAD
         return self._add_to_buffer(
             area_uuid,
             Commands.OFFER,
             {'energy': energy, 'price': price, 'replace_existing': replace_existing})
-=======
-    def offer_energy_rate(self, area_uuid, energy, rate):
-        return self._add_to_buffer(area_uuid, Commands.OFFER, {"energy": energy, "price": rate * energy})
-
-    def update_offer(self, area_uuid, energy, price):
-        return self._add_to_buffer(area_uuid, "update_offer", {"energy": energy, "price": price})
->>>>>>> f74237be
 
     def offer_energy_rate(
             self, area_uuid: str, energy: float, rate: float, replace_existing: bool = True):
 
-<<<<<<< HEAD
         return self._add_to_buffer(
             area_uuid,
             Commands.OFFER,
-            {'energy': energy, 'price': rate, 'replace_existing': replace_existing})
+            {'energy': energy, 'price': rate * energy, 'replace_existing': replace_existing})
+
+    def update_offer(self, area_uuid, energy, price):
+        return self._add_to_buffer(area_uuid, "update_offer", {"energy": energy, "price": price})
 
     def bid_energy(
             self, area_uuid: str, energy: float, price: float, replace_existing: bool = True):
@@ -52,14 +46,10 @@
         return self._add_to_buffer(
             area_uuid,
             Commands.BID,
-            {'energy': energy, 'price': rate, 'replace_existing': replace_existing})
-=======
-    def bid_energy_rate(self, area_uuid, energy, rate):
-        return self._add_to_buffer(area_uuid, Commands.BID, {"energy": energy, "rate": rate * energy})
+            {'energy': energy, 'rate': rate * energy, 'replace_existing': replace_existing})
 
     def update_bid(self, area_uuid, energy, price):
         return self._add_to_buffer(area_uuid, "update_bid", {"energy": energy, "price": price})
->>>>>>> f74237be
 
     def delete_offer(self, area_uuid, offer_id):
         return self._add_to_buffer(area_uuid, Commands.DELETE_OFFER, {"offer_id": offer_id})
