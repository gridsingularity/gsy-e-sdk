import logging
from concurrent.futures.thread import ThreadPoolExecutor

from d3a_api_client import APIClientInterface
from d3a_api_client.websocket_device import WebsocketMessageReceiver, WebsocketThread
from d3a_api_client.utils import retrieve_jwt_key_from_server, RestCommunicationMixin, \
    logging_decorator, get_aggregator_prefix, blocking_post_request, execute_function_util, log_market_progression, \
    domain_name_from_env, websocket_domain_name_from_env, log_bid_offer_confirmation
from d3a_api_client.constants import MAX_WORKER_THREADS


REGISTER_COMMAND_TIMEOUT = 15 * 60


class RestDeviceClient(APIClientInterface, RestCommunicationMixin):

    def __init__(self, simulation_id, device_id,
                 domain_name=domain_name_from_env,
                 websockets_domain_name=websocket_domain_name_from_env,
                 autoregister=False, start_websocket=True,
                 sim_api_domain_name=None):
        self.simulation_id = simulation_id
        self.device_id = device_id
        self.domain_name = domain_name
        if sim_api_domain_name is None:
            sim_api_domain_name = self.domain_name
        self.jwt_token = retrieve_jwt_key_from_server(sim_api_domain_name)
        self._create_jwt_refresh_timer(sim_api_domain_name)
        self.websockets_domain_name = websockets_domain_name
        self.aggregator_prefix = get_aggregator_prefix(domain_name, simulation_id)
        self.active_aggregator = None
        if start_websocket:
            self.start_websocket_connection()

        self.registered = False
        if autoregister:
            self.register()

    def start_websocket_connection(self):
        self.dispatcher = WebsocketMessageReceiver(self)
        self.websocket_thread = WebsocketThread(self.simulation_id, self.device_id, self.jwt_token,
                                                self.websockets_domain_name, self.dispatcher)
        self.websocket_thread.start()
        self.callback_thread = ThreadPoolExecutor(max_workers=MAX_WORKER_THREADS)

    @logging_decorator('register')
    def register(self, is_blocking=True):
        transaction_id, posted = self._post_request('register', {})
        if posted:
            return_value = self.dispatcher.wait_for_command_response(
                'register', transaction_id, timeout=REGISTER_COMMAND_TIMEOUT)
            self.registered = return_value["registered"]
            return return_value

    @logging_decorator('unregister')
    def unregister(self, is_blocking):
        transaction_id, posted = self._post_request('unregister', {})
        if posted:
            return_value = self.dispatcher.wait_for_command_response(
                'unregister', transaction_id, timeout=REGISTER_COMMAND_TIMEOUT)
            self.registered = False
            return return_value

    @logging_decorator('select-aggregator')
    def select_aggregator(self, aggregator_uuid):
        response = blocking_post_request(f'{self.aggregator_prefix}select-aggregator/',
                                         {"aggregator_uuid": aggregator_uuid,
                                          "device_uuid": self.device_id}, self.jwt_token)
        self.active_aggregator = response["aggregator_uuid"] if response else None

    @logging_decorator('unselect-aggregator')
    def unselect_aggregator(self, aggregator_uuid):
        response = blocking_post_request(f'{self.aggregator_prefix}unselect-aggregator/',
                                         {"aggregator_uuid": aggregator_uuid,
                                          "device_uuid": self.device_id}, self.jwt_token)
        self.active_aggregator = None

    @logging_decorator('set_energy_forecast')
    def set_energy_forecast(self, pv_energy_forecast_Wh, do_not_wait=False):
        transaction_id, posted = self._post_request('set_energy_forecast',
                                                    {"energy_forecast": pv_energy_forecast_Wh})
        if posted and do_not_wait is False:
            return self.dispatcher.wait_for_command_response('set_energy_forecast', transaction_id)

    @logging_decorator('offer')
    def offer_energy(self, energy, price):
        transaction_id, posted = self._post_request('offer', {"energy": energy, "price": price})
        if posted:
            response = self.dispatcher.wait_for_command_response('offer', transaction_id)
            log_bid_offer_confirmation(response)
            return response

    @logging_decorator('offer')
    def offer_energy_rate(self, energy, rate):
        transaction_id, posted = self._post_request(
            'offer', {"energy": energy, "price": rate * energy})
        if posted:
            response = self.dispatcher.wait_for_command_response('offer', transaction_id)
            log_bid_offer_confirmation(response)
            return response

    @logging_decorator('bid')
    def bid_energy(self, energy, price):
        transaction_id, posted = self._post_request('bid', {"energy": energy, "price": price})
        if posted:
            response = self.dispatcher.wait_for_command_response('bid', transaction_id)
            log_bid_offer_confirmation(response)
            return response

    @logging_decorator('bid')
    def bid_energy_rate(self, energy, rate):
        transaction_id, posted = self._post_request(
            'bid', {"energy": energy, "price": rate * energy})
        if posted:
            response = self.dispatcher.wait_for_command_response('bid', transaction_id)
            log_bid_offer_confirmation(response)
            return response

    @logging_decorator('delete offer')
    def delete_offer(self, offer_id=None):
        transaction_id, posted = self._post_request('delete-offer', {"offer": offer_id})
        if posted:
            return self.dispatcher.wait_for_command_response('offer_delete', transaction_id)

    @logging_decorator('delete bid')
    def delete_bid(self, bid_id=None):
        transaction_id, posted = self._post_request('delete-bid', {"bid": bid_id})
        if posted:
            return self.dispatcher.wait_for_command_response('bid_delete', transaction_id)

    @logging_decorator('list offers')
    def list_offers(self):
        transaction_id, get_sent = self._get_request('list-offers', {})
        if get_sent:
            return self.dispatcher.wait_for_command_response('list_offers', transaction_id)

    @logging_decorator('list bids')
    def list_bids(self):
        transaction_id, get_sent = self._get_request('list-bids', {})
        if get_sent:
            return self.dispatcher.wait_for_command_response('list_bids', transaction_id)

    @logging_decorator('device info')
    def device_info(self):
        transaction_id, get_sent = self._get_request('device-stats', {})
        if get_sent:
            return self.dispatcher.wait_for_command_response('device_info', transaction_id)

    def on_register(self, registration_info):
        pass

    def _on_event_or_response(self, message):
        logging.debug(f"A new message was received. Message information: {message}")
        log_market_progression(message)
        function = lambda: self.on_event_or_response(message)
        self.callback_thread.submit(execute_function_util, function=function,
                                    function_name="on_event_or_response")

    def _on_market_cycle(self, message):
        function = lambda: self.on_market_cycle(message)
        self.callback_thread.submit(execute_function_util, function=function,
                                    function_name="on_market_cycle")

    def _on_tick(self, message):
        function = lambda: self.on_tick(message)
        self.callback_thread.submit(execute_function_util, function=function,
                                    function_name="on_tick")

<<<<<<< HEAD
    def _on_trade(self, message):
        logging.info(f"<-- {message.get('buyer')} BOUGHT {round(message.get('energy'),4)} kWh "
                     f"at {round(message.get('price'), 2)} cents/kWh -->")
=======
    @staticmethod
    def _log_trade_info(message):
        logging.info(f"<-- {message.get('buyer')} BOUGHT {round(message.get('energy'), 4)} kWh "
                     f"at {round(message.get('price'), 2)}/kWh -->")

    def _on_trade(self, message):
        if "context" not in message:
            # Device message
            self._log_trade_info(message)
        else:
            # Aggregator message
            for individual_trade in message["content"]:
                self._log_trade_info(individual_trade)

>>>>>>> f91a761f
        function = lambda: self.on_trade(message)
        self.callback_thread.submit(execute_function_util, function=function,
                                    function_name="on_trade")

    def _on_finish(self, message):
        function = lambda: self.on_finish(message)
        self.callback_thread.submit(execute_function_util, function=function,
                                    function_name="on_finish")

    def on_market_cycle(self, market_info):
        if not self.registered:
            self.register()

    def on_tick(self, tick_info):
        pass

    def on_trade(self, trade_info):
        pass

    def on_finish(self, finish_info):
        pass<|MERGE_RESOLUTION|>--- conflicted
+++ resolved
@@ -165,12 +165,6 @@
         function = lambda: self.on_tick(message)
         self.callback_thread.submit(execute_function_util, function=function,
                                     function_name="on_tick")
-
-<<<<<<< HEAD
-    def _on_trade(self, message):
-        logging.info(f"<-- {message.get('buyer')} BOUGHT {round(message.get('energy'),4)} kWh "
-                     f"at {round(message.get('price'), 2)} cents/kWh -->")
-=======
     @staticmethod
     def _log_trade_info(message):
         logging.info(f"<-- {message.get('buyer')} BOUGHT {round(message.get('energy'), 4)} kWh "
@@ -184,8 +178,6 @@
             # Aggregator message
             for individual_trade in message["content"]:
                 self._log_trade_info(individual_trade)
-
->>>>>>> f91a761f
         function = lambda: self.on_trade(message)
         self.callback_thread.submit(execute_function_util, function=function,
                                     function_name="on_trade")
