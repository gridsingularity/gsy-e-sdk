import json
import logging
import uuid
from concurrent.futures.thread import ThreadPoolExecutor
from copy import copy
from threading import Lock

from d3a_interface.utils import wait_until_timeout_blocking
from redis import StrictRedis

from d3a_api_client.commands import ClientCommandBuffer
from d3a_api_client.constants import (
    MAX_WORKER_THREADS, MIN_SLOT_COMPLETION_TICK_TRIGGER_PERCENTAGE)
from d3a_api_client.grid_fee_calculation import GridFeeCalculation
from d3a_api_client.utils import (
    execute_function_util, log_market_progression, log_trade_info,
    log_bid_offer_confirmation, log_deleted_bid_offer_confirmation, get_name_from_area_name_uuid_mapping)
from d3a_api_client.utils import (
    get_uuid_from_area_name_in_tree_dict, buffer_grid_tree_info,
    create_area_name_uuid_mapping_from_tree_info, get_slot_completion_percentage_int_from_message)


class RedisAPIException(Exception):
    pass


class RedisAggregator:

    def __init__(self, aggregator_name, accept_all_devices=True,
                 redis_url='redis://localhost:6379'):

        self.grid_fee_calculation = GridFeeCalculation()
        self.redis_db = StrictRedis.from_url(redis_url)
        self.pubsub = self.redis_db.pubsub()
        self.aggregator_name = aggregator_name
        self.aggregator_uuid = None
        self.accept_all_devices = accept_all_devices
        self._transaction_id_buffer = []
        self._transaction_id_response_buffer = {}
        self.device_uuid_list = []
        self._subscribed_aggregator_response_cb = None
        self._client_command_buffer = ClientCommandBuffer()
        self._connect_to_simulation(is_blocking=True)
        self._subscribe_to_response_channels()
        self.executor = ThreadPoolExecutor(max_workers=MAX_WORKER_THREADS)
        self.lock = Lock()
        self.latest_grid_tree = {}
        self.latest_grid_tree_flat = {}
        self.area_name_uuid_mapping = {}

    def _connect_to_simulation(self, is_blocking=True):
        if self.aggregator_uuid is None:
            aggr_id = self._create_aggregator(is_blocking=is_blocking)
            self.aggregator_uuid = aggr_id

    def _subscribe_to_response_channels(self):

        if b'aggregator_response' in self.pubsub.patterns:
            self._subscribed_aggregator_response_cb = self.pubsub.patterns[b'aggregator_response']

        event_channel = f'external-aggregator/*/{self.aggregator_uuid}/events/all'
        channel_dict = {event_channel: self._events_callback_dict,
                        "aggregator_response": self._aggregator_response_callback,
                        f"external-aggregator/*/{self.aggregator_uuid}/response/batch_commands":
                            self._batch_response,
                        }

        self.pubsub.psubscribe(**channel_dict)
        self.pubsub.run_in_thread(daemon=True)

    def _batch_response(self, message):
        logging.debug(f"AGGREGATORS_BATCH_RESPONSE:: {message}")
        data = json.loads(message['data'])
        if self.aggregator_uuid != data['aggregator_uuid']:
            return
        with self.lock:
            self._transaction_id_buffer.pop(self._transaction_id_buffer.index(data['transaction_id']))
            self._transaction_id_response_buffer[data['transaction_id']] = data

<<<<<<< HEAD
        def executor_function():
            self.on_batch_response(data['responses'])

        self.executor.submit(executor_function)
        for asset_uuid, responses in data["responses"].items():
            for command_response in responses:
                log_bid_offer_confirmation(command_response)
                log_deleted_bid_offer_confirmation(
                    command_response,
                    asset_name=get_name_from_area_name_uuid_mapping(self.area_name_uuid_mapping, asset_uuid))
=======
        self.on_event_or_response(data)
>>>>>>> a24e47ff

    def _aggregator_response_callback(self, message):
        if self._subscribed_aggregator_response_cb is not None:
            self._subscribed_aggregator_response_cb(message)
        data = json.loads(message['data'])

        if data['transaction_id'] in self._transaction_id_buffer:
            self._transaction_id_buffer.pop(self._transaction_id_buffer.index(data['transaction_id']))
        if data['status'] == "SELECTED":
            self._selected_by_device(data)
        if data['status'] == "UNSELECTED":
            self._unselected_by_device(data)

    def _events_callback_dict(self, message):
        payload = json.loads(message['data'])
        if "event" in payload and payload['event'] == 'market':
            self._on_market_cycle(payload)
        elif "event" in payload and payload["event"] == "tick":
            self._on_tick(payload)
        elif "event" in payload and payload["event"] == "trade":
            self._on_trade(payload)
        elif "event" in payload and payload["event"] == "finish":
            self._on_finish(payload)

        self._on_event_or_response(payload)

    def _check_transaction_id_cached_out(self, transaction_id):
        return transaction_id in self._transaction_id_buffer

    def _create_aggregator(self, is_blocking=True):
        logging.info(f"Trying to create aggregator {self.aggregator_name}")

        transaction_id = str(uuid.uuid4())
        data = {"name": self.aggregator_name, "type": "CREATE", "transaction_id": transaction_id}
        self.redis_db.publish(f'aggregator', json.dumps(data))
        self._transaction_id_buffer.append(transaction_id)

        if is_blocking:
            try:
                wait_until_timeout_blocking(
                    lambda: self._check_transaction_id_cached_out(transaction_id)
                )
                return transaction_id
            except AssertionError:
                raise RedisAPIException(f'API registration process timed out.')

    def delete_aggregator(self, is_blocking=True):
        logging.info(f"Trying to delete aggregator {self.aggregator_name}")

        transaction_id = str(uuid.uuid4())
        data = {"name": self.aggregator_name,
                "aggregator_uuid": self.aggregator_uuid,
                "type": "DELETE",
                "transaction_id": transaction_id}
        self.redis_db.publish(f'aggregator', json.dumps(data))
        self._transaction_id_buffer.append(transaction_id)

        if is_blocking:
            try:
                wait_until_timeout_blocking(
                    lambda: self._check_transaction_id_cached_out(transaction_id)
                )
                return transaction_id
            except AssertionError:
                raise RedisAPIException(f'API has timed out.')

    def _selected_by_device(self, message):
        if self.accept_all_devices:
            self.device_uuid_list.append(message["device_uuid"])

    def _unselected_by_device(self, message):
        device_uuid = message["device_uuid"]
        if device_uuid in self.device_uuid_list:
            self.device_uuid_list.remove(device_uuid)

    def _all_uuids_in_selected_device_uuid_list(self, uuid_list):
        for device_uuid in uuid_list:
            if device_uuid not in self.device_uuid_list:
                logging.error(f"{device_uuid} not in list of selected device uuids {self.device_uuid_list}")
                raise Exception(f"{device_uuid} not in list of selected device uuids")
        return True

    @property
    def add_to_batch_commands(self):
        """
        A property which is meant to be accessed prefixed to a chained function from the ClientCommandBuffer class
        This command will be added to the batch commands buffer
        """
        return self._client_command_buffer

    @property
    def commands_buffer_length(self):
        """
        Returns the length of the batch commands buffer
        """
        return self._client_command_buffer.buffer_length

    def execute_batch_commands(self, is_blocking=True):
        if not self.commands_buffer_length:
            return
        batch_command_dict = self._client_command_buffer.execute_batch()
        self._client_command_buffer.clear()
        self._all_uuids_in_selected_device_uuid_list(batch_command_dict.keys())
        transaction_id = str(uuid.uuid4())
        batched_command = {"type": "BATCHED", "transaction_id": transaction_id,
                           "aggregator_uuid": self.aggregator_uuid,
                           "batch_commands": batch_command_dict}
        batch_channel = f'external//aggregator/{self.aggregator_uuid}/batch_commands'
        self.redis_db.publish(batch_channel, json.dumps(batched_command))
        self._transaction_id_buffer.append(transaction_id)
        if is_blocking:
            try:
                wait_until_timeout_blocking(
                    lambda: not self._check_transaction_id_cached_out(transaction_id)
                )
                return self._transaction_id_response_buffer.get(transaction_id, None)
            except AssertionError:
                raise RedisAPIException(f'API registration process timed out.')

    def _on_event_or_response(self, message):
        log_msg = copy(message)
        log_msg.pop("grid_tree", None)
        logging.debug(f"A new message was received. Message information: {log_msg}")
        log_market_progression(message)
        self.executor.submit(execute_function_util,
                             function=lambda: self.on_event_or_response(message),
                             function_name="on_event_or_response")

    def calculate_grid_fee(self, start_market_or_device_name: str,
                           target_market_or_device_name: str = None,
                           fee_type: str = "current_market_fee"):
        return self.grid_fee_calculation.calculate_grid_fee(start_market_or_device_name,
                                                            target_market_or_device_name, fee_type)

    def get_uuid_from_area_name(self, name):
        return get_uuid_from_area_name_in_tree_dict(self.area_name_uuid_mapping, name)

    @buffer_grid_tree_info
    def _on_market_cycle(self, message):
        self.area_name_uuid_mapping = \
            create_area_name_uuid_mapping_from_tree_info(self.latest_grid_tree_flat)
        self.grid_fee_calculation.handle_grid_stats(self.latest_grid_tree)
        self.executor.submit(execute_function_util, function=lambda: self.on_market_cycle(message),
                             function_name="on_market_cycle")

    @buffer_grid_tree_info
    def _on_tick(self, message):
        slot_completion_int = get_slot_completion_percentage_int_from_message(message)
        if slot_completion_int is not None and slot_completion_int < \
                MIN_SLOT_COMPLETION_TICK_TRIGGER_PERCENTAGE:
            return
        self.executor.submit(execute_function_util, function=lambda: self.on_tick(message),
                             function_name="on_tick")

    @buffer_grid_tree_info
    def _on_trade(self, message):
        # Aggregator message
        for individual_trade in message["trade_list"]:
            log_trade_info(individual_trade)
        self.executor.submit(execute_function_util, function=lambda: self.on_trade(message),
                             function_name="on_trade")

    def _on_finish(self, message):
        self.executor.submit(execute_function_util, function=lambda: self.on_finish(message),
                             function_name="on_finish")

    def on_market_cycle(self, market_info):
        pass

    def on_tick(self, tick_info):
        pass

    def on_trade(self, trade_info):
        pass

    def on_finish(self, finish_info):
        pass

    def on_event_or_response(self, message):
        pass<|MERGE_RESOLUTION|>--- conflicted
+++ resolved
@@ -77,20 +77,13 @@
             self._transaction_id_buffer.pop(self._transaction_id_buffer.index(data['transaction_id']))
             self._transaction_id_response_buffer[data['transaction_id']] = data
 
-<<<<<<< HEAD
-        def executor_function():
-            self.on_batch_response(data['responses'])
-
-        self.executor.submit(executor_function)
         for asset_uuid, responses in data["responses"].items():
             for command_response in responses:
                 log_bid_offer_confirmation(command_response)
                 log_deleted_bid_offer_confirmation(
                     command_response,
                     asset_name=get_name_from_area_name_uuid_mapping(self.area_name_uuid_mapping, asset_uuid))
-=======
         self.on_event_or_response(data)
->>>>>>> a24e47ff
 
     def _aggregator_response_callback(self, message):
         if self._subscribed_aggregator_response_cb is not None:
