import logging
import uuid
import json
from threading import Lock
from redis import StrictRedis
from concurrent.futures.thread import ThreadPoolExecutor

from d3a_interface.utils import wait_until_timeout_blocking

from d3a_api_client.commands import ClientCommandBuffer
from d3a_api_client.constants import MAX_WORKER_THREADS
from d3a_api_client.utils import execute_function_util, log_market_progression
from d3a_api_client.grid_fee_calculation import GridFeeCalculation


class RedisAPIException(Exception):
    pass


class RedisAggregator(GridFeeCalculation):

    def __init__(self, aggregator_name, accept_all_devices=True,
                 redis_url='redis://localhost:6379'):

        super().__init__()
        self.redis_db = StrictRedis.from_url(redis_url)
        self.pubsub = self.redis_db.pubsub()
        self.aggregator_name = aggregator_name
        self.aggregator_uuid = None
        self.accept_all_devices = accept_all_devices
        self._transaction_id_buffer = []
        self._transaction_id_response_buffer = {}
        self.device_uuid_list = []
        self._client_command_buffer = ClientCommandBuffer()
        self._connect_to_simulation(is_blocking=True)
        self._subscribe_to_response_channels()
        self.executor = ThreadPoolExecutor(max_workers=MAX_WORKER_THREADS)
        self.lock = Lock()
        self.latest_grid_stats_tree = {}

    def _connect_to_simulation(self, is_blocking=True):
        if self.aggregator_uuid is None:
            aggr_id = self._create_aggregator(is_blocking=is_blocking)
            self.aggregator_uuid = aggr_id

    def _subscribe_to_response_channels(self):
        event_channel = f'external-aggregator/*/{self.aggregator_uuid}/events/all'
        channel_dict = {"aggregator_response": self._aggregator_response_callback,
                        event_channel: self._events_callback_dict,
                        f"external-aggregator/*/{self.aggregator_uuid}/response/batch_commands":
                            self._batch_response,
                        }

        self.pubsub.psubscribe(**channel_dict)
        self.pubsub.run_in_thread(daemon=True)

    def _batch_response(self, message):
        logging.debug(f"AGGREGATORS_BATCH_RESPONSE:: {message}")
        data = json.loads(message['data'])
        if self.aggregator_uuid != data['aggregator_uuid']:
            return
        with self.lock:
            self._transaction_id_buffer.pop(self._transaction_id_buffer.index(data['transaction_id']))
            self._transaction_id_response_buffer[data['transaction_id']] = data

        def executor_function():
            self.on_batch_response(data['responses'])

        self.executor.submit(executor_function)

    def _aggregator_response_callback(self, message):
        data = json.loads(message['data'])

        if data['transaction_id'] in self._transaction_id_buffer:
            self._transaction_id_buffer.pop(self._transaction_id_buffer.index(data['transaction_id']))
        if data['status'] == "SELECTED":
            self._selected_by_device(data)

    def _events_callback_dict(self, message):
        payload = json.loads(message['data'])
        if "event" in payload and payload['event'] == 'market':
            self._on_market_cycle(payload)
        elif "event" in payload and payload["event"] == "tick":
            self._on_tick(payload)
        elif "event" in payload and payload["event"] == "trade":
            self._on_trade(payload)
        elif "event" in payload and payload["event"] == "finish":
            self._on_finish(payload)

        self._on_event_or_response(payload)

    def _check_transaction_id_cached_out(self, transaction_id):
        return transaction_id in self._transaction_id_buffer

    def _create_aggregator(self, is_blocking=True):
        logging.info(f"Trying to create aggregator {self.aggregator_name}")

        transaction_id = str(uuid.uuid4())
        data = {"name": self.aggregator_name, "type": "CREATE", "transaction_id": transaction_id}
        self.redis_db.publish(f'aggregator', json.dumps(data))
        self._transaction_id_buffer.append(transaction_id)

        if is_blocking:
            try:
                wait_until_timeout_blocking(
                    lambda: self._check_transaction_id_cached_out(transaction_id)
                )
                return transaction_id
            except AssertionError:
                raise RedisAPIException(f'API registration process timed out.')

    def delete_aggregator(self, is_blocking=True):
        logging.info(f"Trying to delete aggregator {self.aggregator_name}")

        transaction_id = str(uuid.uuid4())
        data = {"name": self.aggregator_name,
                "aggregator_uuid": self.aggregator_uuid,
                "type": "DELETE",
                "transaction_id": transaction_id}
        self.redis_db.publish(f'aggregator', json.dumps(data))
        self._transaction_id_buffer.append(transaction_id)

        if is_blocking:
            try:
                wait_until_timeout_blocking(
                    lambda: self._check_transaction_id_cached_out(transaction_id)
                )
                return transaction_id
            except AssertionError:
                raise RedisAPIException(f'API has timed out.')

    def _selected_by_device(self, message):
        if self.accept_all_devices:
            self.device_uuid_list.append(message["device_uuid"])

    def _unselected_by_device(self, message):
        device_uuid = message["device_uuid"]
        if device_uuid in self.device_uuid_list:
            self.device_uuid_list.remove(device_uuid)

    def _all_uuids_in_selected_device_uuid_list(self, uuid_list):
        for device_uuid in uuid_list:
            if device_uuid not in self.device_uuid_list:
                logging.error(f"{device_uuid} not in list of selected device uuids {self.device_uuid_list}")
                raise Exception(f"{device_uuid} not in list of selected device uuids")
        return True

    @property
    def add_to_batch_commands(self):
        """
        A property which is meant to be accessed prefixed to a chained function from the ClientCommandBuffer class
        This command will be added to the batch commands buffer
        """
        return self._client_command_buffer

    def execute_batch_commands(self, is_blocking=True):
        batch_command_dict = self._client_command_buffer.execute_batch()
        if not batch_command_dict:
            return
        self._all_uuids_in_selected_device_uuid_list(batch_command_dict.keys())
        transaction_id = str(uuid.uuid4())
        batched_command = {"type": "BATCHED", "transaction_id": transaction_id,
                           "aggregator_uuid": self.aggregator_uuid,
                           "batch_commands": batch_command_dict}
        batch_channel = f'external//aggregator/{self.aggregator_uuid}/batch_commands'
        self.redis_db.publish(batch_channel, json.dumps(batched_command))
        self._transaction_id_buffer.append(transaction_id)
        if is_blocking:
            try:
                wait_until_timeout_blocking(
                    lambda: not self._check_transaction_id_cached_out(transaction_id)
                )
                self._client_command_buffer.clear()
                return self._transaction_id_response_buffer.get(transaction_id, None)
            except AssertionError:
                raise RedisAPIException(f'API registration process timed out.')
        self._client_command_buffer.clear()

    def _on_event_or_response(self, message):
        logging.info(f"A new message was received. Message information: {message}")
        log_market_progression(message)
        function = lambda: self.on_event_or_response(message)
        self.executor.submit(execute_function_util, function=function,
                             function_name="on_event_or_response")

    def _on_market_cycle(self, message):
<<<<<<< HEAD
        self._handle_grid_stats(message)
        logging.info(f"A new market was created. Market information: {message}")
=======
>>>>>>> f6c361dd
        function = lambda: self.on_market_cycle(message)
        self.executor.submit(execute_function_util, function=function,
                             function_name="on_market_cycle")

    def _on_tick(self, message):
        function = lambda: self.on_tick(message)
        self.executor.submit(execute_function_util, function=function,
                             function_name="on_tick")

    def _on_trade(self, message):
        logging.info(f"<-- {message.get('buyer')} BOUGHT {round(message.get('energy'), 4)} kWh "
                     f"at {round(message.get('price'), 2)}/kWh -->")
        function = lambda: self.on_trade(message)
        self.executor.submit(execute_function_util, function=function,
                             function_name="on_trade")

    def _on_finish(self, message):
        function = lambda: self.on_finish(message)
        self.executor.submit(execute_function_util, function=function,
                             function_name="on_finish")

    def on_market_cycle(self, market_info):
        pass

    def on_tick(self, tick_info):
        pass

    def on_trade(self, trade_info):
        pass

    def on_finish(self, finish_info):
        pass

    def on_batch_response(self, message):
        pass

    def on_event_or_response(self, message):
        pass<|MERGE_RESOLUTION|>--- conflicted
+++ resolved
@@ -184,11 +184,7 @@
                              function_name="on_event_or_response")
 
     def _on_market_cycle(self, message):
-<<<<<<< HEAD
         self._handle_grid_stats(message)
-        logging.info(f"A new market was created. Market information: {message}")
-=======
->>>>>>> f6c361dd
         function = lambda: self.on_market_cycle(message)
         self.executor.submit(execute_function_util, function=function,
                              function_name="on_market_cycle")
