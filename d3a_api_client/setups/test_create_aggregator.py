import logging
import os
from time import sleep

from pendulum import today

from d3a_api_client.aggregator import Aggregator
from d3a_api_client.rest_device import RestDeviceClient
<<<<<<< HEAD
<<<<<<< HEAD
from d3a_api_client.utils import get_area_uuid_from_area_name_and_collaboration_id
=======
from d3a_api_client.utils import get_area_uuid_from_area_name_and_collaboration_id, \
    get_simulation_config
=======
from d3a_api_client.utils import get_area_uuid_from_area_name_and_collaboration_id
>>>>>>> aae4d2bd
from d3a_interface.constants_limits import DATE_TIME_FORMAT
>>>>>>> master
from d3a_api_client.rest_market import RestMarketClient
from d3a_interface.utils import key_in_dict_and_not_none_and_greater_than_zero
from d3a_api_client.utils import get_sim_id_and_domain_names


class TestAggregator(Aggregator):

    def __init__(self, *args, **kwargs):
        super().__init__(*args, **kwargs)
        self.is_finished = False

    def on_market_cycle(self, market_info):
        """
        Places a bid or an offer whenever a new market is created. The amount of energy
        for the bid/offer depends on the available energy of the PV, or on the required
        energy of the load.
        :param market_info: Incoming message containing the newly-created market info
        :return: None
        """
        if self.is_finished is True:
            return
<<<<<<< HEAD
        market_uuid = self.get_uuid_from_area_name("Market")
        for area_uuid, area_dict in self.latest_grid_tree_flat.items():
            if "asset_info" not in area_dict or area_dict["asset_info"] is None:
                continue

            logging.info(
                f"current_market_fee: {self.grid_fee_calculation.calculate_grid_fee(area_uuid, market_uuid)}")
            if key_in_dict_and_not_none_and_greater_than_zero(area_dict, "available_energy_kWh"):
                self.add_to_batch_commands.offer_energy(area_uuid=area_uuid, price=1,
                                                        energy=area_dict["asset_info"]["available_energy_kWh"] / 2) \
                    .list_offers(area_uuid=area_uuid)
            if key_in_dict_and_not_none_and_greater_than_zero(area_dict, "energy_requirement_kWh"):
                self.add_to_batch_commands.bid_energy(area_uuid=area_uuid, price=30,
                                                      energy=area_dict["asset_info"]["energy_requirement_kWh"] / 2) \
                    .list_bids(area_uuid=area_uuid)
        response = self.execute_batch_commands()
        logging.info(f"Batch command placed on the new market: {response}")
=======
        if 'content' not in market_info:
            return

        for device_event in market_info['content']:
            if not device_event.get('device_info'):
                continue
            if key_in_dict_and_not_none_and_greater_than_zero(
                    device_event['device_info'], 'available_energy_kWh'):
                self.add_to_batch_commands.\
                    offer_energy(device_event['area_uuid'], price=1,
                                 energy=device_event['device_info']['available_energy_kWh'] / 2)
                self.add_to_batch_commands.list_offers(device_event['area_uuid'])

            if key_in_dict_and_not_none_and_greater_than_zero(
                    device_event['device_info'], 'energy_requirement_kWh'):
                self.add_to_batch_commands.\
                    bid_energy(device_event['area_uuid'], price=30,
                               energy=device_event['device_info']['energy_requirement_kWh'] / 2)
                self.add_to_batch_commands.list_bids(device_event['area_uuid'])

            response = self.execute_batch_commands()
            logging.debug(f'Batch command placed on the new market: {response}')
>>>>>>> master

    def on_tick(self, tick_info):
        logging.debug(f'Progress information on the device: {tick_info}')

    def on_trade(self, trade_info):
        logging.debug(f'Trade info: {trade_info}')

    def on_finish(self, finish_info):
        self.is_finished = True


<<<<<<< HEAD
<<<<<<< HEAD
simulation_id = os.environ["API_CLIENT_SIMULATION_ID"]
domain_name = os.environ["API_CLIENT_DOMAIN_NAME"]
websocket_domain_name = os.environ["API_CLIENT_WEBSOCKET_DOMAIN_NAME"]
=======
simulation_id, domain_name, websocket_domain_name = get_simulation_config()
>>>>>>> master
=======
simulation_id, domain_name, websockets_domain_name = get_sim_id_and_domain_names()
>>>>>>> aae4d2bd

aggr = TestAggregator(
    aggregator_name='test_aggr',
)

device_args = {
    'autoregister': False,
    'start_websocket': False
}

load1_uuid = get_area_uuid_from_area_name_and_collaboration_id(
    simulation_id, 'Load', domain_name)
device_args['device_id'] = load1_uuid


load1 = RestDeviceClient(
    **device_args
)

<<<<<<< HEAD
pv1_uuid = get_area_uuid_from_area_name_and_collaboration_id(
    device_args["simulation_id"], "PV", device_args["domain_name"])
device_args["device_id"] = pv1_uuid
=======

load2_uuid = get_area_uuid_from_area_name_and_collaboration_id(
    device_args['simulation_id'], 'Load 2', device_args['domain_name'])
device_args['device_id'] = load2_uuid

load2 = RestDeviceClient(
    **device_args
)

pv1_uuid = get_area_uuid_from_area_name_and_collaboration_id(simulation_id, 'PV', domain_name)
device_args['device_id'] = pv1_uuid
>>>>>>> master
pv1 = RestDeviceClient(
    **device_args
)

load1.select_aggregator(aggr.aggregator_uuid)
pv1.select_aggregator(aggr.aggregator_uuid)

<<<<<<< HEAD
house_uuid = get_area_uuid_from_area_name_and_collaboration_id(
    simulation_id, "House", domain_name)
rest_market = RestMarketClient(simulation_id, house_uuid, domain_name, websocket_domain_name)
rest_market.select_aggregator(aggr.aggregator_uuid)
=======
area_uuid = get_area_uuid_from_area_name_and_collaboration_id(
    simulation_id, 'House', domain_name)

rest_market = RestMarketClient(area_uuid, simulation_id, domain_name, websockets_domain_name)
market_slot_string = today().add(minutes=60).format(DATE_TIME_FORMAT)
last_market_stats = rest_market.last_market_stats()
>>>>>>> master

while not aggr.is_finished:
    sleep(0.5)<|MERGE_RESOLUTION|>--- conflicted
+++ resolved
@@ -1,25 +1,12 @@
 import logging
-import os
 from time import sleep
-
-from pendulum import today
 
 from d3a_api_client.aggregator import Aggregator
 from d3a_api_client.rest_device import RestDeviceClient
-<<<<<<< HEAD
-<<<<<<< HEAD
-from d3a_api_client.utils import get_area_uuid_from_area_name_and_collaboration_id
-=======
+from d3a_api_client.rest_market import RestMarketClient
 from d3a_api_client.utils import get_area_uuid_from_area_name_and_collaboration_id, \
-    get_simulation_config
-=======
-from d3a_api_client.utils import get_area_uuid_from_area_name_and_collaboration_id
->>>>>>> aae4d2bd
-from d3a_interface.constants_limits import DATE_TIME_FORMAT
->>>>>>> master
-from d3a_api_client.rest_market import RestMarketClient
+    get_sim_id_and_domain_names
 from d3a_interface.utils import key_in_dict_and_not_none_and_greater_than_zero
-from d3a_api_client.utils import get_sim_id_and_domain_names
 
 
 class TestAggregator(Aggregator):
@@ -38,7 +25,7 @@
         """
         if self.is_finished is True:
             return
-<<<<<<< HEAD
+
         market_uuid = self.get_uuid_from_area_name("Market")
         for area_uuid, area_dict in self.latest_grid_tree_flat.items():
             if "asset_info" not in area_dict or area_dict["asset_info"] is None:
@@ -56,30 +43,6 @@
                     .list_bids(area_uuid=area_uuid)
         response = self.execute_batch_commands()
         logging.info(f"Batch command placed on the new market: {response}")
-=======
-        if 'content' not in market_info:
-            return
-
-        for device_event in market_info['content']:
-            if not device_event.get('device_info'):
-                continue
-            if key_in_dict_and_not_none_and_greater_than_zero(
-                    device_event['device_info'], 'available_energy_kWh'):
-                self.add_to_batch_commands.\
-                    offer_energy(device_event['area_uuid'], price=1,
-                                 energy=device_event['device_info']['available_energy_kWh'] / 2)
-                self.add_to_batch_commands.list_offers(device_event['area_uuid'])
-
-            if key_in_dict_and_not_none_and_greater_than_zero(
-                    device_event['device_info'], 'energy_requirement_kWh'):
-                self.add_to_batch_commands.\
-                    bid_energy(device_event['area_uuid'], price=30,
-                               energy=device_event['device_info']['energy_requirement_kWh'] / 2)
-                self.add_to_batch_commands.list_bids(device_event['area_uuid'])
-
-            response = self.execute_batch_commands()
-            logging.debug(f'Batch command placed on the new market: {response}')
->>>>>>> master
 
     def on_tick(self, tick_info):
         logging.debug(f'Progress information on the device: {tick_info}')
@@ -91,17 +54,7 @@
         self.is_finished = True
 
 
-<<<<<<< HEAD
-<<<<<<< HEAD
-simulation_id = os.environ["API_CLIENT_SIMULATION_ID"]
-domain_name = os.environ["API_CLIENT_DOMAIN_NAME"]
-websocket_domain_name = os.environ["API_CLIENT_WEBSOCKET_DOMAIN_NAME"]
-=======
-simulation_id, domain_name, websocket_domain_name = get_simulation_config()
->>>>>>> master
-=======
 simulation_id, domain_name, websockets_domain_name = get_sim_id_and_domain_names()
->>>>>>> aae4d2bd
 
 aggr = TestAggregator(
     aggregator_name='test_aggr',
@@ -115,29 +68,12 @@
 load1_uuid = get_area_uuid_from_area_name_and_collaboration_id(
     simulation_id, 'Load', domain_name)
 device_args['device_id'] = load1_uuid
-
-
 load1 = RestDeviceClient(
-    **device_args
-)
-
-<<<<<<< HEAD
-pv1_uuid = get_area_uuid_from_area_name_and_collaboration_id(
-    device_args["simulation_id"], "PV", device_args["domain_name"])
-device_args["device_id"] = pv1_uuid
-=======
-
-load2_uuid = get_area_uuid_from_area_name_and_collaboration_id(
-    device_args['simulation_id'], 'Load 2', device_args['domain_name'])
-device_args['device_id'] = load2_uuid
-
-load2 = RestDeviceClient(
     **device_args
 )
 
 pv1_uuid = get_area_uuid_from_area_name_and_collaboration_id(simulation_id, 'PV', domain_name)
 device_args['device_id'] = pv1_uuid
->>>>>>> master
 pv1 = RestDeviceClient(
     **device_args
 )
@@ -145,19 +81,10 @@
 load1.select_aggregator(aggr.aggregator_uuid)
 pv1.select_aggregator(aggr.aggregator_uuid)
 
-<<<<<<< HEAD
 house_uuid = get_area_uuid_from_area_name_and_collaboration_id(
     simulation_id, "House", domain_name)
-rest_market = RestMarketClient(simulation_id, house_uuid, domain_name, websocket_domain_name)
+rest_market = RestMarketClient(simulation_id, house_uuid, domain_name, websockets_domain_name)
 rest_market.select_aggregator(aggr.aggregator_uuid)
-=======
-area_uuid = get_area_uuid_from_area_name_and_collaboration_id(
-    simulation_id, 'House', domain_name)
-
-rest_market = RestMarketClient(area_uuid, simulation_id, domain_name, websockets_domain_name)
-market_slot_string = today().add(minutes=60).format(DATE_TIME_FORMAT)
-last_market_stats = rest_market.last_market_stats()
->>>>>>> master
 
 while not aggr.is_finished:
     sleep(0.5)