--- conflicted
+++ resolved
@@ -30,7 +30,6 @@
         market_uuid = self.get_uuid_from_area_name("House")
         for area_uuid, area_dict in self.latest_grid_tree_flat.items():
             logging.info(
-<<<<<<< HEAD
                 f"current_market_fee: "
                 f"{self.grid_fee_calculation.calculate_grid_fee(area_uuid, market_uuid)}")
             if "asset_info" not in area_dict or area_dict["asset_info"] is None:
@@ -49,17 +48,7 @@
                     energy = area_dict["asset_info"]["energy_requirement_kWh"] / 2
                     self.add_to_batch_commands.bid_energy(area_uuid=area_uuid, price=30,
                                                           energy=energy)
-=======
-                f"current_market_fee: {self.grid_fee_calculation.calculate_grid_fee(area_uuid, market_uuid)}")
-            if key_in_dict_and_not_none_and_greater_than_zero(area_dict["asset_info"], "available_energy_kWh"):
-                self.add_to_batch_commands.offer_energy(area_uuid=area_uuid, price=1,
-                                                        energy=area_dict["asset_info"]["available_energy_kWh"] / 2) \
-                    .list_offers(area_uuid=area_uuid)
-            if key_in_dict_and_not_none_and_greater_than_zero(area_dict["asset_info"], "energy_requirement_kWh"):
-                self.add_to_batch_commands.bid_energy(area_uuid=area_uuid, price=30,
-                                                      energy=area_dict["asset_info"]["energy_requirement_kWh"] / 2) \
-                    .list_bids(area_uuid=area_uuid)
->>>>>>> a24e47ff
+
         response = self.execute_batch_commands()
         logging.info(f"Batch command placed on the new market: {response}")
 
