"""
Test file for the device client. Depends on d3a test setup file strategy_tests.external_devices
"""
import logging
import json
from time import sleep
from d3a_api_client.redis_device import RedisDeviceClient


class AutoOfferBidOnMarket(RedisDeviceClient):

    def on_market_cycle(self, market_info):
        """
        Places a bid or an offer whenever a new market is created. The amount of energy
        for the bid/offer depends on the available energy of the PV, or on the required
        energy of the load.
        :param market_info: Incoming message containing the newly-created market info
        :return: None
        """
        logging.debug(f"New market information {market_info}")
        if "available_energy_kWh" in market_info and market_info["available_energy_kWh"] > 0.0:
            offer = self.offer_energy(market_info["available_energy_kWh"], 0.1)
            logging.debug(f"Offer placed on the new market: {offer}")
        logging.debug(market_info["energy_requirement_kWh"])
        if market_info["energy_requirement_kWh"] > 0.0:
            bid = self.bid_energy(market_info["energy_requirement_kWh"], 100)
<<<<<<< HEAD
            logging.error(f"Bid placed on the new market: {bid}")
            # bid_id = json.loads(bid["bid"])["id"]
            # delete_bid = self.delete_bid(bid_id)
            # logging.error(f"Bid deleted {delete_bid}")
        # logging.debug(f"Aggregated device/market statistics: {self.list_device_stats()}")
=======
            logging.debug(f"Bid placed on the new market: {bid}")
        logging.debug(f"Aggregated device/market statistics: {self.list_stats()}")
>>>>>>> c07a2f4f

    def on_tick(self, tick_info):
        logging.debug(f"Progress information on the device: {tick_info}")

    def on_trade(self, trade_info):
        logging.debug(f"Trade info: {trade_info}")


# Connects one client to the load device
load = AutoOfferBidOnMarket('load', autoregister=True)
# Connects a second client to the pv device
pv = AutoOfferBidOnMarket('pv', autoregister=True)


# Infinite loop in order to leave the client running on the background
# placing bids and offers on every market cycle.
while True:
    sleep(0.5)<|MERGE_RESOLUTION|>--- conflicted
+++ resolved
@@ -24,16 +24,7 @@
         logging.debug(market_info["energy_requirement_kWh"])
         if market_info["energy_requirement_kWh"] > 0.0:
             bid = self.bid_energy(market_info["energy_requirement_kWh"], 100)
-<<<<<<< HEAD
-            logging.error(f"Bid placed on the new market: {bid}")
-            # bid_id = json.loads(bid["bid"])["id"]
-            # delete_bid = self.delete_bid(bid_id)
-            # logging.error(f"Bid deleted {delete_bid}")
-        # logging.debug(f"Aggregated device/market statistics: {self.list_device_stats()}")
-=======
             logging.debug(f"Bid placed on the new market: {bid}")
-        logging.debug(f"Aggregated device/market statistics: {self.list_stats()}")
->>>>>>> c07a2f4f
 
     def on_tick(self, tick_info):
         logging.debug(f"Progress information on the device: {tick_info}")
