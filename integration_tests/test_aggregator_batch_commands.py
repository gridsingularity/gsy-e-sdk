--- conflicted
+++ resolved
@@ -1,14 +1,8 @@
 import logging
-<<<<<<< HEAD
+
 import json
 import traceback
 
-=======
-import traceback
-
-from d3a_interface.utils import key_in_dict_and_not_none
-
->>>>>>> aae4d2bd
 from d3a_api_client.redis_aggregator import RedisAggregator
 from d3a_api_client.redis_device import RedisDeviceClient
 from d3a_api_client.redis_market import RedisMarketClient
@@ -52,7 +46,6 @@
         logging.info(f"market_info: {market_info}")
         try:
             if self.initial_grid_fees_market_cycle == {} and \
-<<<<<<< HEAD
                     self.grid_fee_calculation.latest_grid_stats_tree != {}:
                 self.require_grid_fees(self.initial_grid_fees_market_cycle, "last_market_fee")
 
@@ -63,15 +56,6 @@
                     self.add_to_batch_commands.last_market_dso_stats(self.redis_market.area_uuid)
                     self.add_to_batch_commands.last_market_stats(self.redis_market.area_uuid)
                 if "asset_info" not in area_dict or area_dict["asset_info"] is None:
-=======
-                    self.grid_fee_calculation.latest_grid_stats_tree:
-                for target_market in ['Grid', 'House 1', 'House 2']:
-                    self.initial_grid_fees_market_cycle[target_market] = self.calculate_grid_fee(
-                        'load', target_market, 'last_market_fee')
-
-            for device_event in market_info['content']:
-                if not device_event.get('device_info'):
->>>>>>> aae4d2bd
                     continue
                 asset_info = area_dict["asset_info"]
                 if self._can_place_offer(asset_info):
