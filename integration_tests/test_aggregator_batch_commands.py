import logging

import json
import traceback

from d3a_api_client.redis_aggregator import RedisAggregator
from d3a_api_client.redis_device import RedisDeviceClient
from d3a_api_client.redis_market import RedisMarketClient


class BatchAggregator(RedisAggregator):
    def __init__(self, *args, **kwargs):
        self.grid_fees_market_cycle_next_market = {}
        self.grid_fees_tick_last_market = {}
        self.initial_grid_fees_market_cycle = {}
        super().__init__(*args, **kwargs)
        self.errors = 0
        self.status = "running"
        self._setup()
        self.is_active = True
        self.updated_house2_grid_fee_cents_kwh = 5
        self.updated_offer_bid_price = 60

        self._has_tested_bids = False
        self._has_tested_offers = False

    def _setup(self):
        load = RedisDeviceClient('load', autoregister=True)
        pv = RedisDeviceClient('pv', autoregister=True)

        load.select_aggregator(self.aggregator_uuid)
        pv.select_aggregator(self.aggregator_uuid)

        self.redis_market = RedisMarketClient('house-2')
        self.redis_market.select_aggregator(self.aggregator_uuid)

    def require_grid_fees(self, grid_fee_buffer_dict, fee_type):
        if self.area_name_uuid_mapping:
            load_uuid = self.get_uuid_from_area_name("load")
            for target_market in ["Grid", "House 1", "House 2"]:
                market_uuid = self.get_uuid_from_area_name(target_market)
                grid_fee_buffer_dict[target_market] = \
                    self.calculate_grid_fee(load_uuid, market_uuid, fee_type)

    def on_market_cycle(self, market_info):
        logging.info(f"market_info: {market_info}")
        try:
            if self.initial_grid_fees_market_cycle == {} and \
                    self.grid_fee_calculation.latest_grid_stats_tree != {}:
                self.require_grid_fees(self.initial_grid_fees_market_cycle, "last_market_fee")

            for area_uuid, area_dict in self.latest_grid_tree_flat.items():
                if area_uuid == self.redis_market.area_uuid:
                    self.add_to_batch_commands.grid_fees(area_uuid=self.redis_market.area_uuid,
                                                         fee_cents_kwh=self.updated_house2_grid_fee_cents_kwh)
                    self.add_to_batch_commands.last_market_dso_stats(self.redis_market.area_uuid)
                    self.add_to_batch_commands.last_market_stats(self.redis_market.area_uuid)
                if "asset_info" not in area_dict or area_dict["asset_info"] is None:
                    continue
                asset_info = area_dict["asset_info"]
                if self._can_place_offer(asset_info):
                    self.add_to_batch_commands.offer_energy(
                        area_uuid=area_uuid,
                        price=1.1,
                        energy=asset_info['available_energy_kWh'] / 4,
                        replace_existing=False
                    ).offer_energy(
                        area_uuid=area_uuid,
                        price=2.2,
                        energy=asset_info['available_energy_kWh'] / 4,
                        replace_existing=False
                    ).offer_energy(
                        area_uuid=area_uuid,
                        price=3.3,
                        energy=asset_info['available_energy_kWh'] / 4,
                        replace_existing=True
                    ).offer_energy(
                        area_uuid=area_uuid,
                        price=4.4,
                        energy=asset_info['available_energy_kWh'] / 4,
                        replace_existing=False
                    ).list_offers(area_uuid=area_uuid)

                if self._can_place_bid(asset_info):
                    self.add_to_batch_commands.bid_energy(
                        area_uuid=area_uuid,
                        price=27,
                        energy=asset_info['energy_requirement_kWh'] / 4,
                        replace_existing=False
                    ).bid_energy(
                        area_uuid=area_uuid,
                        price=28,
                        energy=asset_info['energy_requirement_kWh'] / 4,
                        replace_existing=False
                    ).bid_energy(
                        area_uuid=area_uuid,
                        price=29,
                        energy=asset_info['energy_requirement_kWh'] / 4,
                        replace_existing=True
                    ).bid_energy(
                        area_uuid=area_uuid,
                        price=30,
                        energy=asset_info['energy_requirement_kWh'] / 4,
                        replace_existing=False
                    ).list_bids(
<<<<<<< HEAD
                        area_uuid=device_event['area_uuid'])

                self.add_to_batch_commands.grid_fees(area_uuid=self.redis_market.area_uuid,
                                                     fee_cents_kwh=self.updated_house2_grid_fee_cents_kwh)
                self.add_to_batch_commands.last_market_dso_stats(self.redis_market.area_uuid)
=======
                        area_uuid=area_uuid)
>>>>>>> 219afd06

            if self.commands_buffer_length:
                transaction = self.execute_batch_commands()
                if transaction is None:
                    self.errors += 1
                else:
                    for area_uuid, response in transaction["responses"].items():
                        for command_dict in response:
                            if command_dict["status"] == "error":
                                self.errors += 1
                logging.info(f"Batch command placed on the new market")

                # Make assertions about the bids, if they happened during this slot
                bid_requests = self._filter_commands_from_responses(
                    transaction['responses'], 'bid')
                if bid_requests:
                    # All bids in the batch have been issued
                    assert len(bid_requests) == 4
                    # All bids have been successfully received and processed
                    assert all(bid.get('status') == 'ready' for bid in bid_requests)

                    list_bids_requests = self._filter_commands_from_responses(
                        transaction['responses'], 'list_bids')

                    # The list_bids command has been issued once
                    assert len(list_bids_requests) == 1

                    # The bid list only contains two bids (the other two have been deleted)
                    current_bids = list_bids_requests[0]['bid_list']
                    assert len(current_bids) == 2

                    issued_bids = [json.loads(bid_request['bid']) for bid_request in bid_requests]

                    # The bids have been issued in the correct order
                    assert [
                               bid['original_bid_price'] for bid in issued_bids
                           ] == [27, 28, 29, 30]

                    # The only two bids left are the last ones that have been issued
                    assert [bid['id'] for bid in current_bids] == \
                           [bid['id'] for bid in issued_bids[-2:]]

                    self._has_tested_bids = True

                # Make assertions about the offers, if they happened during this slot
                offer_requests = self._filter_commands_from_responses(
                    transaction['responses'], 'offer')
                if offer_requests:
                    # All offers in the batch have been issued
                    assert len(offer_requests) == 4
                    # All offers have been successfully received and processed
                    assert all(offer.get('status') == 'ready' for offer in offer_requests)

                    list_offers_requests = self._filter_commands_from_responses(
                        transaction['responses'], 'list_offers')

                    # The list_offers command has been issued once
                    assert len(list_offers_requests) == 1

                    # The offers list only contains two offers (the other two have been deleted)
                    current_offers = list_offers_requests[0]['offer_list']
                    assert len(current_offers) == 2

                    issued_offers = [
                        json.loads(offer_request['offer']) for offer_request in offer_requests]

                    # The offers have been issued in the correct order
                    assert [
                               offer['original_offer_price'] for offer in issued_offers
                           ] == [1.1, 2.2, 3.3, 4.4]

                    # The only two offers left are the last ones that have been issued
                    assert [offer['id'] for offer in current_offers] == \
                           [offer['id'] for offer in issued_offers[-2:]]

                    self._has_tested_offers = True

                market_stats_requests_responses = self._filter_commands_from_responses(
                    transaction['responses'], 'dso_market_stats')
                if market_stats_requests_responses:
                    assert set(market_stats_requests_responses[0]["market_stats"].keys()) == {
                        "min_trade_rate", "max_trade_rate", "avg_trade_rate", "median_trade_rate",
                        "total_traded_energy_kWh", "market_bill", "market_fee_revenue",
                        "area_throughput", "self_sufficiency", "self_consumption"}

            self.require_grid_fees(self.grid_fees_market_cycle_next_market, "current_market_fee")

        except Exception as ex:
            logging.error(f'Raised exception: {ex}. Traceback: {traceback.format_exc()}')
            self.errors += 1

    @staticmethod
    def _filter_commands_from_responses(responses, command_name):
        filtered_commands = []
        for area_uuid, response in responses.items():
            for command_dict in response:
                if command_dict["command"] == command_name:
                    filtered_commands.append(command_dict)
        return filtered_commands

    @staticmethod
    def _can_place_bid(asset_info):
        return (
            'energy_requirement_kWh' in asset_info and
            asset_info['energy_requirement_kWh'] > 0.0)

    @staticmethod
    def _can_place_offer(asset_info):
        return (
            'available_energy_kWh' in asset_info and
            asset_info['available_energy_kWh'] > 0.0)

    def on_tick(self, tick_info):
        self.require_grid_fees(self.grid_fees_tick_last_market, "last_market_fee")

    def on_finish(self, finish_info):
        # Make sure that all test cases have been run
        if self._has_tested_bids is False or self._has_tested_offers is False:
            logging.error(
                'Not all test cases have been covered. This will be reported as failure.')
            self.errors += 1

        self.status = 'finished'<|MERGE_RESOLUTION|>--- conflicted
+++ resolved
@@ -54,7 +54,6 @@
                     self.add_to_batch_commands.grid_fees(area_uuid=self.redis_market.area_uuid,
                                                          fee_cents_kwh=self.updated_house2_grid_fee_cents_kwh)
                     self.add_to_batch_commands.last_market_dso_stats(self.redis_market.area_uuid)
-                    self.add_to_batch_commands.last_market_stats(self.redis_market.area_uuid)
                 if "asset_info" not in area_dict or area_dict["asset_info"] is None:
                     continue
                 asset_info = area_dict["asset_info"]
@@ -103,15 +102,7 @@
                         energy=asset_info['energy_requirement_kWh'] / 4,
                         replace_existing=False
                     ).list_bids(
-<<<<<<< HEAD
-                        area_uuid=device_event['area_uuid'])
-
-                self.add_to_batch_commands.grid_fees(area_uuid=self.redis_market.area_uuid,
-                                                     fee_cents_kwh=self.updated_house2_grid_fee_cents_kwh)
-                self.add_to_batch_commands.last_market_dso_stats(self.redis_market.area_uuid)
-=======
                         area_uuid=area_uuid)
->>>>>>> 219afd06
 
             if self.commands_buffer_length:
                 transaction = self.execute_batch_commands()
