--- conflicted
+++ resolved
@@ -102,110 +102,6 @@
                 self.add_to_batch_commands.last_market_dso_stats(self.redis_market.area_uuid)
                 self.add_to_batch_commands.last_market_stats(self.redis_market.area_uuid)
 
-            if self.commands_buffer_length:
-                transaction = self.execute_batch_commands()
-                if transaction is None:
-                    self.errors += 1
-                else:
-                    for response in transaction["responses"]:
-                        for area_response in response:
-                            if area_response['status'] == 'error':
-                                self.errors += 1
-
-                logging.info(f'Batch command placed on the new market')
-
-                # Make assertions about the bids, if they happened during this slot
-                bid_requests = self._filter_commands_from_responses(
-                    transaction['responses'][0], 'bid')
-                if bid_requests:
-                    # All bids in the batch have been issued
-                    assert len(bid_requests) == 4
-                    # All bids have been successfully received and processed
-                    assert all(bid.get('status') == 'ready' for bid in bid_requests)
-
-                    list_bids_requests = self._filter_commands_from_responses(
-                        transaction['responses'][0], 'list_bids')
-
-                    # The list_bids command has been issued once
-                    assert len(list_bids_requests) == 1
-
-                    # The bid list only contains two bids (the other two have been deleted)
-                    current_bids = list_bids_requests[0]['bid_list']
-                    assert len(current_bids) == 2
-
-                    issued_bids = [json.loads(bid_request['bid']) for bid_request in bid_requests]
-
-                    # The bids have been issued in the correct order
-                    assert [
-                        bid['original_bid_price'] for bid in issued_bids
-                    ] == [27, 28, 29, 30]
-
-                    # The only two bids left are the last ones that have been issued
-                    assert [bid['id'] for bid in current_bids] == \
-                        [bid['id'] for bid in issued_bids[-2:]]
-
-                    self._has_tested_bids = True
-
-                # Make assertions about the offers, if they happened during this slot
-                offer_requests = self._filter_commands_from_responses(
-                    transaction['responses'][0], 'offer')
-                if offer_requests:
-                    # All offers in the batch have been issued
-                    assert len(offer_requests) == 4
-                    # All offers have been successfully received and processed
-                    assert all(offer.get('status') == 'ready' for offer in offer_requests)
-
-                    list_offers_requests = self._filter_commands_from_responses(
-                        transaction['responses'][0], 'list_offers')
-
-                    # The list_offers command has been issued once
-                    assert len(list_offers_requests) == 1
-
-                    # The offers list only contains two offers (the other two have been deleted)
-                    current_offers = list_offers_requests[0]['offer_list']
-                    assert len(current_offers) == 2
-
-                    issued_offers = [
-                        json.loads(offer_request['offer']) for offer_request in offer_requests]
-
-                    # The offers have been issued in the correct order
-                    assert [
-                       offer['original_offer_price'] for offer in issued_offers
-                    ] == [1.1, 2.2, 3.3, 4.4]
-
-                    # The only two offers left are the last ones that have been issued
-                    assert [offer['id'] for offer in current_offers] == \
-                           [offer['id'] for offer in issued_offers[-2:]]
-
-                    self._has_tested_offers = True
-
-            for target_market in ["Grid", "House 1", "House 2"]:
-<<<<<<< HEAD
-                self.initial_grid_fees_market_cycle[target_market] = self.calculate_grid_fee("load", target_market, "last_market_fee")
-        for device_event in market_info["content"]:
-            if "device_info" not in device_event or device_event["device_info"] is None:
-                continue
-            if key_in_dict_and_not_none(device_event, "grid_stats_tree"):
-                json_grid_tree = json.dumps(device_event["grid_stats_tree"], indent=2)
-                logging.warning(json_grid_tree)
-            if "available_energy_kWh" in device_event["device_info"] and \
-                    device_event["device_info"]["available_energy_kWh"] > 0.0:
-                self.add_to_batch_commands.offer_energy(area_uuid=device_event["area_uuid"], price=1,
-                                                        energy=device_event["device_info"]["available_energy_kWh"] / 2) \
-                    .list_offers(area_uuid=device_event["area_uuid"])
-
-            if "energy_requirement_kWh" in device_event["device_info"] and \
-                        device_event["device_info"]["energy_requirement_kWh"] > 0.0:
-                    self.add_to_batch_commands.bid_energy(area_uuid=device_event["area_uuid"], price=30,
-                                                          energy=device_event["device_info"][
-                                                                     "energy_requirement_kWh"] / 2) \
-                        .list_bids(area_uuid=device_event["area_uuid"])
-
-            self.add_to_batch_commands.grid_fees(area_uuid=self.redis_market.area_uuid,
-                                                 fee_cents_kwh=self.updated_house2_grid_fee_cents_kwh)
-            self.add_to_batch_commands.last_market_dso_stats(self.redis_market.area_uuid)
-            self.add_to_batch_commands.last_market_stats(self.redis_market.area_uuid)
-
         if self.commands_buffer_length:
             transaction = self.execute_batch_commands()
             if transaction is None:
@@ -216,10 +112,75 @@
                         if command_dict["status"] == "error":
                             self.errors += 1
             logging.info(f"Batch command placed on the new market")
-=======
+
+            # Make assertions about the bids, if they happened during this slot
+            bid_requests = self._filter_commands_from_responses(
+                transaction['responses'][0], 'bid')
+            if bid_requests:
+                # All bids in the batch have been issued
+                assert len(bid_requests) == 4
+                # All bids have been successfully received and processed
+                assert all(bid.get('status') == 'ready' for bid in bid_requests)
+
+                list_bids_requests = self._filter_commands_from_responses(
+                    transaction['responses'][0], 'list_bids')
+
+                # The list_bids command has been issued once
+                assert len(list_bids_requests) == 1
+
+                # The bid list only contains two bids (the other two have been deleted)
+                current_bids = list_bids_requests[0]['bid_list']
+                assert len(current_bids) == 2
+
+                issued_bids = [json.loads(bid_request['bid']) for bid_request in bid_requests]
+
+                # The bids have been issued in the correct order
+                assert [
+                    bid['original_bid_price'] for bid in issued_bids
+                ] == [27, 28, 29, 30]
+
+                # The only two bids left are the last ones that have been issued
+                assert [bid['id'] for bid in current_bids] == \
+                    [bid['id'] for bid in issued_bids[-2:]]
+
+                self._has_tested_bids = True
+
+            # Make assertions about the offers, if they happened during this slot
+            offer_requests = self._filter_commands_from_responses(
+                transaction['responses'][0], 'offer')
+            if offer_requests:
+                # All offers in the batch have been issued
+                assert len(offer_requests) == 4
+                # All offers have been successfully received and processed
+                assert all(offer.get('status') == 'ready' for offer in offer_requests)
+
+                list_offers_requests = self._filter_commands_from_responses(
+                    transaction['responses'][0], 'list_offers')
+
+                # The list_offers command has been issued once
+                assert len(list_offers_requests) == 1
+
+                # The offers list only contains two offers (the other two have been deleted)
+                current_offers = list_offers_requests[0]['offer_list']
+                assert len(current_offers) == 2
+
+                issued_offers = [
+                    json.loads(offer_request['offer']) for offer_request in offer_requests]
+
+                # The offers have been issued in the correct order
+                assert [
+                   offer['original_offer_price'] for offer in issued_offers
+                ] == [1.1, 2.2, 3.3, 4.4]
+
+                # The only two offers left are the last ones that have been issued
+                assert [offer['id'] for offer in current_offers] == \
+                       [offer['id'] for offer in issued_offers[-2:]]
+
+                self._has_tested_offers = True
+
+            for target_market in ["Grid", "House 1", "House 2"]:
                 self.grid_fees_market_cycle_next_market[
                     target_market] = self.calculate_grid_fee("load", target_market)
->>>>>>> 72e967c2
 
         except Exception as ex:
             logging.error(f'Raised exception: {ex}. Traceback: {traceback.format_exc()}')
