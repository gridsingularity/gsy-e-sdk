--- conflicted
+++ resolved
@@ -208,22 +208,10 @@
             self.grid_fees_tick_last_market[target_market] = self.calculate_grid_fee("load", target_market, "last_market_fee")
 
     def on_finish(self, finish_info):
-<<<<<<< HEAD
-        self.status = "finished"
-
-#
-# device = BatchAggregator(aggregator_name="My_aggregator")
-#
-# from time import sleep
-#
-# while True:
-#     sleep(0.1)
-=======
         # Make sure that all test cases have been run
         if self._has_tested_bids is False or self._has_tested_offers is False:
             logging.error(
                 'Not all test cases have been covered. This will be reported as failure.')
             self.errors += 1
 
-        self.status = 'finished'
->>>>>>> 72e967c2
+        self.status = 'finished'