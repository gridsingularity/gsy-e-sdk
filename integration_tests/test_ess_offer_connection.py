--- conflicted
+++ resolved
@@ -29,25 +29,17 @@
                 assert offer_info['seller_origin_id'] == offer_info['seller_id'] is not None
                 assert offer_info["price"] == offer_price
                 assert offer_info["energy"] == energy_to_sell
-<<<<<<< HEAD
-=======
                 device_info = self.device_info()
                 assert device_info["energy_to_sell"] == 0.0
                 assert device_info["offered_sell_kWh"] == energy_to_sell
 
             self.last_market_info = market_info
->>>>>>> 72e967c2
 
         except AssertionError as e:
             logging.error(f"Raised exception: {e}. Traceback: {traceback.format_exc()}")
             self.errors += 1
-<<<<<<< HEAD
-            self.error_list.append(e)
-            raise e
-=======
             raise e
 
     def on_finish(self, finish_info):
         self.status = "finished"
         self.unregister()
->>>>>>> 72e967c2
