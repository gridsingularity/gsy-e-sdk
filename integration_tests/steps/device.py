from behave import given, when, then
from os import system
from time import sleep
from integration_tests.test_load_connection import AutoBidOnLoadDevice
from integration_tests.test_pv_connection import AutoOfferOnPVDevice
<<<<<<< HEAD
from integration_tests.environment import docker_command
=======
from integration_tests.test_ess_bid_connection import AutoBidOnESSDevice
from integration_tests.test_ess_offer_connection import AutoOfferOnESSDevice
>>>>>>> c07a2f4f


@given('redis container is started')
def step_impl(context):
    system(f'{docker_command} run -d -p 6379:6379 --name redis.container -h redis.container '
           '--net integtestnet gsyd3a/d3a:redis-staging')


@given('d3a container is started using setup file {setup_file}')
def step_impl(context, setup_file):
    sleep(3)
<<<<<<< HEAD
    system(f'{docker_command} run -d --env REDIS_URL=redis://redis.container:6379/ --net integtestnet --name d3a-api-test  d3a-tests '
           f'-l INFO run -t 1s -s 15m --no-export --setup {setup_file}')
=======
    system(f'docker run -d --env REDIS_URL=redis://redis.container:6379/ --net integtestnet d3a-tests '
           f'  -l DEBUG run -t 1s -s 60m --setup {setup_file}')
>>>>>>> c07a2f4f


@when('the external client is started with test_load_connection')
def step_impl(context):
    # Wait for d3a to activate all areas
    sleep(5)
    # Connects one client to the load device
    context.device = AutoBidOnLoadDevice('load', autoregister=True, redis_url='redis://localhost:6379/')


@when('the external client is started with test_pv_connection')
def step_impl(context):
    # Wait for d3a to activate all areas
    sleep(5)
    # Connects one client to the load device
    context.device = AutoOfferOnPVDevice('pv', autoregister=True, redis_url='redis://localhost:6379/')


@when('the external client is started with test_ess_bid_connection')
def step_impl(context):
    # Wait for d3a to activate all areas
    sleep(5)
    # Connects one client to the load device
    context.device = AutoBidOnESSDevice('storage', autoregister=True,
                                        redis_url='redis://localhost:6379/')


@when('the external client is started with test_ess_offer_connection')
def step_impl(context):
    # Wait for d3a to activate all areas
    sleep(5)
    # Connects one client to the load device
    context.device = AutoOfferOnESSDevice('storage', autoregister=True,
                                          redis_url='redis://localhost:6379/')


@then('the external client is connecting to the simulation until finished')
def step_impl(context):
    # Infinite loop in order to leave the client running on the background
    # placing bids and offers on every market cycle.
    # Should stop if an error occurs or if the simulation has finished
    counter = 0  # Wait for five minutes at most
<<<<<<< HEAD
    while context.load.errors == 0 and context.load.status != "finished" and counter < 300:
        sleep(3)
        counter += 3
=======
    while context.device.errors == 0 and context.device.status != "finished" and counter < 300:
        sleep(0.5)
        counter += 0.5
>>>>>>> c07a2f4f


@then('the external client does not report errors')
def step_impl(context):
    assert context.device.errors == 0


@then('the storage is not overcharged')
def step_impl(context):
    assert context.device.last_market_info["used_storage"] <= 20.0


@then('the storage state is limited to min_allowed_soc')
def step_impl(context):
    assert context.device.last_market_info["used_storage"] >= 2.0


@then('the energy bills of the load report the required energy was bought by the load')
def step_impl(context):
<<<<<<< HEAD
    assert context.load.device_bills["bought"] == (24 * 4 - 2) * 0.05
=======
    assert context.device.latest_stats["device_stats"]["bills"]["bought"] == (24 * 4 - 2) * 0.05
>>>>>>> c07a2f4f
<|MERGE_RESOLUTION|>--- conflicted
+++ resolved
@@ -3,12 +3,9 @@
 from time import sleep
 from integration_tests.test_load_connection import AutoBidOnLoadDevice
 from integration_tests.test_pv_connection import AutoOfferOnPVDevice
-<<<<<<< HEAD
 from integration_tests.environment import docker_command
-=======
 from integration_tests.test_ess_bid_connection import AutoBidOnESSDevice
 from integration_tests.test_ess_offer_connection import AutoOfferOnESSDevice
->>>>>>> c07a2f4f
 
 
 @given('redis container is started')
@@ -20,13 +17,8 @@
 @given('d3a container is started using setup file {setup_file}')
 def step_impl(context, setup_file):
     sleep(3)
-<<<<<<< HEAD
-    system(f'{docker_command} run -d --env REDIS_URL=redis://redis.container:6379/ --net integtestnet --name d3a-api-test  d3a-tests '
-           f'-l INFO run -t 1s -s 15m --no-export --setup {setup_file}')
-=======
     system(f'docker run -d --env REDIS_URL=redis://redis.container:6379/ --net integtestnet d3a-tests '
            f'  -l DEBUG run -t 1s -s 60m --setup {setup_file}')
->>>>>>> c07a2f4f
 
 
 @when('the external client is started with test_load_connection')
@@ -69,15 +61,9 @@
     # placing bids and offers on every market cycle.
     # Should stop if an error occurs or if the simulation has finished
     counter = 0  # Wait for five minutes at most
-<<<<<<< HEAD
     while context.load.errors == 0 and context.load.status != "finished" and counter < 300:
         sleep(3)
         counter += 3
-=======
-    while context.device.errors == 0 and context.device.status != "finished" and counter < 300:
-        sleep(0.5)
-        counter += 0.5
->>>>>>> c07a2f4f
 
 
 @then('the external client does not report errors')
@@ -97,8 +83,4 @@
 
 @then('the energy bills of the load report the required energy was bought by the load')
 def step_impl(context):
-<<<<<<< HEAD
-    assert context.load.device_bills["bought"] == (24 * 4 - 2) * 0.05
-=======
-    assert context.device.latest_stats["device_stats"]["bills"]["bought"] == (24 * 4 - 2) * 0.05
->>>>>>> c07a2f4f
+    assert context.device.device_bills["bought"] == (24 * 4 - 2) * 0.05