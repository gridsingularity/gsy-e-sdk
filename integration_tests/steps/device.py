from behave import given, when, then
from os import system
from time import sleep
from math import isclose

from integration_tests.test_aggregator_batch_commands import BatchAggregator
from integration_tests.test_load_connection import AutoBidOnLoadDevice
from integration_tests.test_pv_connection import AutoOfferOnPVDevice
from integration_tests.test_ess_bid_connection import AutoBidOnESSDevice
from integration_tests.test_ess_offer_connection import AutoOfferOnESSDevice
from integration_tests.test_load_trade import TestLoadTrades


@given('redis container is started')
def step_impl(context):
    system(f'docker run -d -p 6379:6379 --name redis.container -h redis.container '
           '--net integtestnet gsyd3a/d3a:redis-staging')


@given('d3a container is started using setup file {setup_file}')
def step_impl(context, setup_file):
    sleep(3)
    system(f'docker run -d --name d3a-tests --env REDIS_URL=redis://redis.container:6379/ '
           f'--net integtestnet d3a-tests -l INFO run -t 1s -s 60m --setup {setup_file} '
           f'--no-export --seed 0 --enable-external-connection')


@when('the external client is started with test_load_connection')
def step_impl(context):
    # Wait for d3a to activate all areas
    sleep(5)
    # Connects one client to the load device
    context.device = AutoBidOnLoadDevice('load', autoregister=True,
                                         redis_url='redis://localhost:6379/')
    sleep(3)
    assert context.device.is_active is True


<<<<<<< HEAD
@when('the external client is started with test_load_trade')
=======
@when('the external client is started with test_aggregator_batch_commands')
>>>>>>> 7ab2c932
def step_impl(context):
    # Wait for d3a to activate all areas
    sleep(5)
    # Connects one client to the load device
<<<<<<< HEAD
    context.device = TestLoadTrades('load', autoregister=True,
                                    redis_url='redis://localhost:6379/')
=======
    context.device = BatchAggregator(aggregator_name="My_aggregator")
>>>>>>> 7ab2c932
    sleep(3)
    assert context.device.is_active is True


@when('the external client is started with test_pv_connection')
def step_impl(context):
    # Wait for d3a to activate all areas
    sleep(5)
    # Connects one client to the load device
    context.device = AutoOfferOnPVDevice('pv', autoregister=True,
                                         redis_url='redis://localhost:6379/')


@then('the on_event_or_response is called for different events')
def step_impl(context):
    # Check if the market event triggered both the on_market_cycle and on_event_or_response
    assert context.device.events == {'event', 'command',
                                     'tick', 'register',
                                     'offer_delete', 'trade',
                                     'offer', 'unregister',
                                     'list_offers', 'market'}
    assert context.device.is_on_market_cycle_called


@when('the external client is started with test_ess_bid_connection')
def step_impl(context):
    # Wait for d3a to activate all areas
    sleep(5)
    # Connects one client to the load device
    context.device = AutoBidOnESSDevice('storage', autoregister=True,
                                        redis_url='redis://localhost:6379/')


@when('the external client is started with test_ess_offer_connection')
def step_impl(context):
    # Wait for d3a to activate all areas
    sleep(5)
    # Connects one client to the load device
    context.device = AutoOfferOnESSDevice('storage', autoregister=True,
                                          redis_url='redis://localhost:6379/')


@then('the external client is connecting to the simulation until finished')
def step_impl(context):
    # Infinite loop in order to leave the client running on the background
    # placing bids and offers on every market cycle.
    # Should stop if an error occurs or if the simulation has finished
    counter = 0  # Wait for five minutes at most
    while context.device.errors == 0 and context.device.status != "finished" and counter < 900:
        sleep(3)
        counter += 3


@then('the external client does not report errors')
def step_impl(context):
    assert context.device.errors == 0


@then('the storage is not overcharged')
def step_impl(context):
    assert context.device.last_market_info["device_info"]["used_storage"] <= 20.0


@then('the storage state is limited to min_allowed_soc')
def step_impl(context):
    assert context.device.last_market_info["device_info"]["used_storage"] >= 2.0


@then('the energy bills of the load report the required energy was bought by the load')
def step_impl(context):
    assert isclose(context.device.device_bills["bought"], 22 * 0.2)


@then('the load is trading energy on every market')
def step_impl(context):
    assert context.device.trade_counter == 23<|MERGE_RESOLUTION|>--- conflicted
+++ resolved
@@ -36,21 +36,23 @@
     assert context.device.is_active is True
 
 
-<<<<<<< HEAD
+@when('the external client is started with test_aggregator_batch_commands')
+def step_impl(context):
+    # Wait for d3a to activate all areas
+    sleep(5)
+    # Connects one client to the aggregator
+    context.device = BatchAggregator(aggregator_name="My_aggregator")
+    sleep(3)
+    assert context.device.is_active is True
+
+
 @when('the external client is started with test_load_trade')
-=======
-@when('the external client is started with test_aggregator_batch_commands')
->>>>>>> 7ab2c932
 def step_impl(context):
     # Wait for d3a to activate all areas
     sleep(5)
     # Connects one client to the load device
-<<<<<<< HEAD
     context.device = TestLoadTrades('load', autoregister=True,
                                     redis_url='redis://localhost:6379/')
-=======
-    context.device = BatchAggregator(aggregator_name="My_aggregator")
->>>>>>> 7ab2c932
     sleep(3)
     assert context.device.is_active is True
 
