--- conflicted
+++ resolved
@@ -37,14 +37,4 @@
    And d3a is started using setup strategy_tests.external_devices (-t 1s -s 60m)
    When the external client is started with test_pv_connection
    Then the external client is connecting to the simulation until finished
-<<<<<<< HEAD
-   And the external client does not report errors
-
-Scenario: Batch Commands sent successfully
-   Given redis container is started
-   And d3a is started using setup strategy_tests.external_devices (-t 1s -s 60m)
-   When the external client is started with test_aggregator_batch_commands
-   Then the external client is connecting to the simulation until finished
-=======
->>>>>>> aec637ab
    And the external client does not report errors