--- conflicted
+++ resolved
@@ -1,34 +1,20 @@
 #!/usr/bin/env bash
 
-<<<<<<< HEAD
 if [[ "$OSTYPE" == "linux-gnu" ]]; then
     docker_command="sudo docker"
 else
     docker_command="docker"
 fi;
 
-#if [[ "$(${docker_command} images -q d3a-api-client 2> /dev/null)" == "" ]]; then
-#  echo "Building d3a-api-client image ..."
-#  ${docker_command} build -t d3a-api-client .
-#  echo "... done"
-#fi
-
 D3A_IMAGE_TAG="d3a-tests"
 
 if [[ "$(${docker_command} images -q ${D3A_IMAGE_TAG} 2> /dev/null)" == "" ]]; then
   echo "Building d3a image ..." && \
   rm -rf tests/d3a && \
-=======
-if [[ "$(docker images -q d3a-tests 2> /dev/null)" == "" ]]; then
->>>>>>> c07a2f4f
   cd tests/ && \
   git clone -b feature/D3ASIM-1979 https://github.com/gridsingularity/d3a.git && \
   cd d3a && \
-<<<<<<< HEAD
   ${docker_command} build -t ${D3A_IMAGE_TAG} . && \
-=======
-  docker build -t d3a-tests . && \
->>>>>>> c07a2f4f
   cd ../ && \
   rm -rf d3a/ && \
   cd ../ && \
