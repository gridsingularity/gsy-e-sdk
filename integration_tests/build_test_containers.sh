--- conflicted
+++ resolved
@@ -14,11 +14,7 @@
   echo "Building d3a image ..." && \
   rm -rf tests/d3a && \
   cd tests/ && \
-<<<<<<< HEAD
-  git clone -b feature/D3ASIM-2085 https://github.com/gridsingularity/d3a.git && \
-=======
   git clone  https://github.com/gridsingularity/d3a.git && \
->>>>>>> 7ab2c932
   cd d3a && \
   docker build -t ${D3A_IMAGE_TAG} . && \
   cd ../ && \
