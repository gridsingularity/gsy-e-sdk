"""
Test file for the market client. Depends on d3a test setup file strategy_tests.external_devices
"""
import logging
import traceback
from pendulum import today

from d3a_interface.constants_limits import DATE_TIME_FORMAT
from d3a_api_client.redis_market import RedisMarketClient


class AutoGridFeeUpdateOnMarket(RedisMarketClient):
    def __init__(self, *args, **kwargs):
        super().__init__(*args, **kwargs)
        self.errors = 0
        self.error_list = []
        self.dso_info = {}
        self.status = "running"
        self.fee_profile = {today().add(minutes=i * 60).format(DATE_TIME_FORMAT): round(i / 10, 3)
                            for i in range(25)}
        self.current_time = None
        self.updated_fee = None
        self.list_dso_stats = None

    def on_market_cycle(self, market_info):

        try:
            logging.debug(f"New market information {market_info}")
            assert set(market_info.keys()) == {'status', 'event', 'market_info'}
            self.current_time = market_info['market_info']['start_time']
            expected_grid_fee = self.fee_profile[self.current_time]
            self.updated_fee = self.grid_fees(expected_grid_fee)
            assert set(self.updated_fee.keys()) == \
                   {'transaction_id', 'area_uuid', 'market_fee_const', 'status', 'command'}
            logging.debug(f"updated_fee: {self.updated_fee}")
            assert float(self.updated_fee["market_fee_const"]) == expected_grid_fee
            self.list_dso_stats = self.last_market_dso_stats()
            assert set(self.list_dso_stats.keys()) == \
<<<<<<< HEAD
                   {'name', 'command', 'area_uuid', 'status', 'transaction_id', 'market_stats'}
=======
                   {'transaction_id', 'market_stats', 'area_uuid', 'name', 'command', 'status'}
>>>>>>> 083a7995

        except AssertionError as e:
            logging.error(f"Raised exception: {e}. Traceback: {traceback.format_exc()}")
            self.errors += 1
            self.error_list.append(e)
            raise e

    def on_finish(self, finish_info):
        self.status = "finished"

# Connects one client to the house-2 market
# market = AutoGridFeeUpdateOnMarket('house-2')


# Infinite loop in order to leave the client running on the background
# placing bids and offers on every market cycle.
# while True:
#     from time import sleep
#     sleep(0.5)
#     if market.status == "finished":
#         break<|MERGE_RESOLUTION|>--- conflicted
+++ resolved
@@ -36,11 +36,8 @@
             assert float(self.updated_fee["market_fee_const"]) == expected_grid_fee
             self.list_dso_stats = self.last_market_dso_stats()
             assert set(self.list_dso_stats.keys()) == \
-<<<<<<< HEAD
                    {'name', 'command', 'area_uuid', 'status', 'transaction_id', 'market_stats'}
-=======
-                   {'transaction_id', 'market_stats', 'area_uuid', 'name', 'command', 'status'}
->>>>>>> 083a7995
+
 
         except AssertionError as e:
             logging.error(f"Raised exception: {e}. Traceback: {traceback.format_exc()}")
