"""
Test file for the device client. Depends on d3a test setup file strategy_tests.external_devices
"""
import logging
import json
import traceback
from d3a_api_client.redis_device import RedisDeviceClient


class AutoBidOnLoadDevice(RedisDeviceClient):
    def __init__(self, *args, **kwargs):
        self.errors = 0
        self.error_list = []
        self.status = "running"
        self.latest_stats = {}
        self.market_info = {}
        self.device_bills = {}
        super().__init__(*args, **kwargs)

    def on_market_cycle(self, market_info):
        try:
            assert "energy_requirement_kWh" in market_info
            if market_info["energy_requirement_kWh"] > 0.0:
                # Placing a cheap bid to the market that will not be accepted
                bid = self.bid_energy(market_info["energy_requirement_kWh"], 0.0001 * market_info["energy_requirement_kWh"])
                bid_info = json.loads(bid["bid"])
                assert bid_info["price"] == 0.0001 * market_info["energy_requirement_kWh"]
                assert bid_info["energy"] == market_info["energy_requirement_kWh"]
                # Validate that the bid was placed to the market
                bid_listing = self.list_bids()
                listed_bid = next(bid for bid in bid_listing["bid_list"] if bid["id"] == bid_info["id"])
                assert listed_bid["price"] == bid_info["price"]
                assert listed_bid["energy"] == bid_info["energy"]
                # Try to delete the bid
                delete_resp = self.delete_bid(bid_info["id"])
                assert delete_resp["bid_deleted"] == bid_info["id"]
                # Validate that the bid was deleted from the market
                empty_listing = self.list_bids()
                assert not any(b for b in empty_listing["bid_list"] if b["id"] == bid_info["id"])
                # Place the bid with a price that will be acceptable for trading
                bid = self.bid_energy(market_info["energy_requirement_kWh"], 33 * market_info["energy_requirement_kWh"])
                bid_info = json.loads(bid["bid"])
                assert bid_info["price"] == 33 * market_info["energy_requirement_kWh"]
                assert bid_info["energy"] == market_info["energy_requirement_kWh"]

<<<<<<< HEAD
            assert "device_bill" in market_info
            self.device_bills = market_info["device_bill"]
            assert set(self.device_bills.keys()) == {'bought', 'sold', 'spent', 'earned', 'total_energy', 'total_cost', 'market_fee', 'type'}
            assert "last_market_stats" in market_info
            assert set(market_info["last_market_stats"]) == {'min_trade_rate', 'max_trade_rate', 'avg_trade_rate', 'total_traded_energy_kWh'}
=======
            stats = self.list_stats()
            traded_slots = stats["market_stats"]["energy_trade_profile"]["bought_energy"]["load"]["accumulated"].values()
            assert isclose(stats["device_stats"]["bills"]["bought"], sum(traded_slots))
            assert all(t in [market_info["energy_requirement_kWh"], 0.0] for t in traded_slots)
>>>>>>> 40ce4ba5

            if market_info["start_time"][-5:] == "23:45":
                self.status = "finished"

            self.market_info = market_info

        except AssertionError as e:
            logging.error(f"Raised exception: {e}. Traceback: {traceback.format_exc()}")
            self.errors += 1
            self.error_list.append(e)
            raise e<|MERGE_RESOLUTION|>--- conflicted
+++ resolved
@@ -43,20 +43,13 @@
                 assert bid_info["price"] == 33 * market_info["energy_requirement_kWh"]
                 assert bid_info["energy"] == market_info["energy_requirement_kWh"]
 
-<<<<<<< HEAD
             assert "device_bill" in market_info
             self.device_bills = market_info["device_bill"]
             assert set(self.device_bills.keys()) == {'bought', 'sold', 'spent', 'earned', 'total_energy', 'total_cost', 'market_fee', 'type'}
             assert "last_market_stats" in market_info
             assert set(market_info["last_market_stats"]) == {'min_trade_rate', 'max_trade_rate', 'avg_trade_rate', 'total_traded_energy_kWh'}
-=======
-            stats = self.list_stats()
-            traded_slots = stats["market_stats"]["energy_trade_profile"]["bought_energy"]["load"]["accumulated"].values()
-            assert isclose(stats["device_stats"]["bills"]["bought"], sum(traded_slots))
-            assert all(t in [market_info["energy_requirement_kWh"], 0.0] for t in traded_slots)
->>>>>>> 40ce4ba5
 
-            if market_info["start_time"][-5:] == "23:45":
+            if market_info["start_time"][-5:] == "23:00":
                 self.status = "finished"
 
             self.market_info = market_info
