--- conflicted
+++ resolved
@@ -19,15 +19,9 @@
             if "energy_to_buy" in device_event["device_info"] and \
                     device_event["device_info"]["energy_to_buy"] > 0.0:
                 buy_energy = device_event["device_info"]["energy_to_buy"] / 2
-<<<<<<< HEAD
-                self.add_to_batch_commands.bid_energy(asset_uuid=device_event["area_uuid"],
-                                                      price=31 * buy_energy, energy=buy_energy).\
-                    list_bids(area_uuid=device_event["area_uuid"])
-=======
                 self.add_to_batch_commands.bid_energy(
-                    area_uuid=device_event["area_uuid"], price=31 * buy_energy, energy=buy_energy
+                    asset_uuid=device_event["area_uuid"], price=31 * buy_energy, energy=buy_energy
                     ).list_bids(area_uuid=device_event["area_uuid"])
->>>>>>> f00c2549
 
         response = self.execute_batch_commands(batch_commands)
         logging.info("Batch command placed on the new market: %s", response)
